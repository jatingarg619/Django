--- conflicted
+++ resolved
@@ -7,17 +7,5 @@
 
 If you're upgrading from a previous version, you need to remove it first.
 
-<<<<<<< HEAD
 For more detailed instructions, see docs/intro/install.txt.
-=======
-AS AN ALTERNATIVE, you can just copy the entire "django" directory to Python's
-site-packages directory, which is located wherever your Python installation
-lives. Some places you might check are:
-
-    /usr/lib/python2.7/site-packages (Unix, Python 2.7)
-    /usr/lib/python2.6/site-packages (Unix, Python 2.6)
-    C:\\PYTHON\site-packages         (Windows)
-
-For more detailed instructions, see docs/intro/install.txt.
-6666666
->>>>>>> 7363524a
+6666666