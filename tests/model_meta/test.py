from django import test
from django.apps import apps
from django.contrib.contenttypes.fields import GenericForeignKey, GenericRelation
from django.db.models import FieldDoesNotExist
from django.db.models.fields import related, CharField, Field
from django.db.models.options import IMMUTABLE_WARNING, EMPTY_RELATION_TREE

from .models import Relation, AbstractPerson, BasePerson, Person, ProxyPerson, Relating
from .results import TEST_RESULTS


class OptionsBaseTests(test.TestCase):

    def _map_related_query_names(self, res):
        return tuple((o.name, m) for o, m in res)

    def _map_names(self, res):
        return tuple((f.name, m) for f, m in res)

    def _model(self, current_model, field):
        direct = isinstance(field, Field) or isinstance(field, GenericForeignKey)
        model = field.model if direct else field.parent_model._meta.concrete_model
        return None if model == current_model else model

    def _details(self, current_model, relation):
        direct = isinstance(relation, Field) or isinstance(relation, GenericForeignKey)
        model = relation.model if direct else relation.parent_model._meta.concrete_model
        if model == current_model:
            model = None

        field = relation if direct else relation.field
        m2m = isinstance(field, related.ManyToManyField)
        return relation, model, direct, m2m


class GetFieldsTests(OptionsBaseTests):

    def test_get_fields_is_immutable(self):
        for _ in range(2):
            # Running unit test twice to ensure both non-cached and cached result
            # are immutable.
            fields = Person._meta.get_fields()
            with self.assertRaises(AttributeError) as err:
                fields += ["errors"]
            self.assertEqual(str(err.exception), IMMUTABLE_WARNING % "get_fields()")

    def test_get_fields_accepts_only_valid_kwargs(self):
        with self.assertRaises(TypeError) as err:
            Person._meta.get_fields(revese=True)
        self.assertEqual(str(err.exception), "'revese' are invalid keyword arguments")


class DataTests(OptionsBaseTests):

    def test_fields(self):
        for model, expected_result in TEST_RESULTS['fields'].items():
            fields = model._meta.fields
            self.assertEqual([f.attname for f in fields], expected_result)

    def test_local_fields(self):
        is_data_field = lambda f: isinstance(f, Field) and not isinstance(f, related.ManyToManyField)

        for model, expected_result in TEST_RESULTS['local_fields'].items():
            fields = model._meta.local_fields
            self.assertEqual([f.attname for f in fields], expected_result)
            for f in fields:
                self.assertEqual(f.model, model)
                self.assertTrue(is_data_field(f))

    def test_local_concrete_fields(self):
        for model, expected_result in TEST_RESULTS['local_concrete_fields'].items():
            fields = model._meta.local_concrete_fields
            self.assertEqual([f.attname for f in fields], expected_result)
            for f in fields:
                self.assertTrue(f.column is not None)


class M2MTests(OptionsBaseTests):

    def test_many_to_many(self):
        for model, expected_result in TEST_RESULTS['many_to_many'].items():
            fields = model._meta.many_to_many
            self.assertEqual([f.attname for f in fields], expected_result)
            for f in fields:
                self.assertTrue(f.has_many_values and f.has_relation)

    def test_many_to_many_with_model(self):
        for model, expected_result in TEST_RESULTS['many_to_many_with_model'].items():
            models = [self._model(model, field) for field in model._meta.many_to_many]
            self.assertEqual(models, expected_result)


class RelatedObjectsTests(OptionsBaseTests):
    key_name = lambda self, r: r[0]

    def test_related_objects(self):
        result_key = 'get_all_related_objects_with_model'
        for model, expected in TEST_RESULTS[result_key].items():
            objects = [
                (field, self._model(model, field))
                for field in model._meta.get_fields()
                if field.is_reverse_object
            ]
            self.assertEqual(self._map_related_query_names(objects), expected)

    def test_related_objects_local(self):
        result_key = 'get_all_related_objects_with_model_local'
        for model, expected in TEST_RESULTS[result_key].items():
            objects = [
                (field, self._model(model, field))
                for field in model._meta.get_fields(include_parents=False)
                if field.is_reverse_object
            ]
            self.assertEqual(self._map_related_query_names(objects), expected)

    def test_related_objects_include_hidden(self):
        result_key = 'get_all_related_objects_with_model_hidden'
        for model, expected in TEST_RESULTS[result_key].items():
            objects = [
                (field, self._model(model, field))
                for field in model._meta.get_fields(include_hidden=True)
                if field.is_reverse_object
            ]
            self.assertEqual(
                sorted(self._map_names(objects), key=self.key_name),
                sorted(expected, key=self.key_name)
            )

    def test_related_objects_include_hidden_local_only(self):
        result_key = 'get_all_related_objects_with_model_hidden_local'
        for model, expected in TEST_RESULTS[result_key].items():
            objects = [
                (field, self._model(model, field))
                for field in model._meta.get_fields(include_hidden=True, include_parents=False)
                if field.is_reverse_object
            ]
            self.assertEqual(
                sorted(self._map_names(objects), key=self.key_name),
                sorted(expected, key=self.key_name)
            )


<<<<<<< HEAD
=======
class RelatedM2MTests(OptionsBaseTests):

    def test_related_m2m_with_model(self):
        result_key = 'get_all_related_many_to_many_with_model'
        for model, expected in TEST_RESULTS[result_key].items():
            objects = model._meta.get_all_related_m2m_objects_with_model()
            self.assertEqual(self._map_rq_names(objects), expected)

    def test_related_m2m_local_only(self):
        result_key = 'get_all_related_many_to_many_local'
        for model, expected in TEST_RESULTS[result_key].items():
            objects = model._meta.get_all_related_many_to_many_objects(local_only=True)
            self.assertEqual([o.field.related_query_name() for o in objects], expected)

    def test_related_m2m_asymmetrical(self):
        m2m = Person._meta.many_to_many
        self.assertIn('following_base', [f.attname for f in m2m])
        related_m2m = Person._meta.get_all_related_many_to_many_objects()
        self.assertIn('followers_base', [o.field.related_query_name() for o in related_m2m])

    def test_related_m2m_symmetrical(self):
        m2m = Person._meta.many_to_many
        self.assertIn('friends_base', [f.attname for f in m2m])
        related_m2m = Person._meta.get_all_related_many_to_many_objects()
        self.assertIn('friends_inherited_rel_+', [o.field.related_query_name() for o in related_m2m])


>>>>>>> 14a3b609
class VirtualFieldsTests(OptionsBaseTests):

    def test_virtual_fields(self):
        for model, expected_names in TEST_RESULTS['virtual_fields'].items():
            objects = model._meta.virtual_fields
            self.assertEqual(sorted([f.name for f in objects]), sorted(expected_names))


class GetFieldByNameTests(OptionsBaseTests):

    def test_get_data_field(self):
        field_info = self._details(Person, Person._meta.get_field('data_abstract'))
        self.assertEqual(field_info[1:], (BasePerson, True, False))
        self.assertIsInstance(field_info[0], CharField)

    def test_get_m2m_field(self):
        field_info = self._details(Person, Person._meta.get_field('m2m_base'))
        self.assertEqual(field_info[1:], (BasePerson, True, True))
        self.assertIsInstance(field_info[0], related.ManyToManyField)

    def test_get_related_object(self):
        field_info = self._details(Person, Person._meta.get_field('relating_baseperson'))
        self.assertEqual(field_info[1:], (BasePerson, False, False))
        self.assertIsInstance(field_info[0], related.RelatedObject)

    def test_get_related_m2m(self):
        field_info = self._details(Person, Person._meta.get_field('relating_people'))
        self.assertEqual(field_info[1:], (None, False, True))
        self.assertIsInstance(field_info[0], related.RelatedObject)

    def test_get_generic_relation(self):
        field_info = self._details(Person, Person._meta.get_field('generic_relation_base'))
        self.assertEqual(field_info[1:], (None, True, False))
        self.assertIsInstance(field_info[0], GenericRelation)

    def test_get_fields_only_searaches_forward_on_apps_not_ready(self):
        opts = Person._meta

        # If apps registry is not ready, get_field() searches
        # over only forward fields.
        opts.apps.ready = False

        # 'data_abstract' is a forward field, and therefore will be found
        self.assertTrue(opts.get_field('data_abstract'))

        message = "Person has no field named 'relating_baseperson'. The app cache " \
                  "isn't ready yet, so if this is a forward field, it won't be " \
                  "available yet."

        # 'data_abstract' is a reverse field, and will raise an exception
        with self.assertRaises(FieldDoesNotExist) as err:
            opts.get_field('relating_baseperson')
        self.assertEqual(str(err.exception), message)

        opts.apps.ready = True


class RelationTreeTests(test.TestCase):
    all_models = (Relation, AbstractPerson, BasePerson, Person, ProxyPerson, Relating)

    def setUp(self):
        apps.clear_cache()

    def test_clear_cache_clears_relation_tree(self):
        # the apps.clear_cache is setUp() should have deleted all trees.
        for m in self.all_models:
            self.assertNotIn('_relation_tree', m._meta.__dict__)

    def test_first_relation_tree_access_populates_all(self):
        # On first access, relation tree should have populated cache.
        self.assertTrue(self.all_models[0]._meta._relation_tree)

        # AbstractPerson does not have any relations, so relation_tree
        # should just return an EMPTY_RELATION_TREE.
        self.assertEqual(
            AbstractPerson._meta._relation_tree,
            EMPTY_RELATION_TREE
        )

        # All the other models should already have their relation tree
        # in the internal __dict__ .
        all_models_but_abstractperson = (m for m in self.all_models if m is not AbstractPerson)
        for m in all_models_but_abstractperson:
            self.assertIn('_relation_tree', m._meta.__dict__)

    def test_relations_related_objects(self):

        # Testing non hidden related objects

        self.assertEqual(
            sorted([field.related_query_name() for field in Relation._meta._relation_tree
                   if not field.related.field.rel.is_hidden()]),
            sorted(['fk_abstract_rel', 'fk_abstract_rel', 'fk_abstract_rel', 'fk_base_rel', 'fk_base_rel',
                    'fk_base_rel', 'fk_concrete_rel', 'fk_concrete_rel', 'fo_abstract_rel', 'fo_abstract_rel',
                    'fo_abstract_rel', 'fo_base_rel', 'fo_base_rel', 'fo_base_rel', 'fo_concrete_rel',
                    'fo_concrete_rel', 'm2m_abstract_rel', 'm2m_abstract_rel', 'm2m_abstract_rel',
                    'm2m_base_rel', 'm2m_base_rel', 'm2m_base_rel', 'm2m_concrete_rel', 'm2m_concrete_rel'])
        )

        # Testing hidden related objects
        self.assertEqual(
            sorted([field.related_query_name() for field in BasePerson._meta._relation_tree]),
            sorted(['+', '+', 'BasePerson_following_abstract+', 'BasePerson_following_abstract+',
                    'BasePerson_following_base+', 'BasePerson_following_base+', 'BasePerson_friends_abstract+',
                    'BasePerson_friends_abstract+', 'BasePerson_friends_base+', 'BasePerson_friends_base+',
                    'BasePerson_m2m_abstract+', 'BasePerson_m2m_base+', 'Relating_basepeople+',
                    'Relating_basepeople_hidden+', 'followers_abstract', 'followers_abstract', 'followers_abstract',
                    'followers_base', 'followers_base', 'followers_base', 'friends_abstract_rel_+', 'friends_abstract_rel_+',
                    'friends_abstract_rel_+', 'friends_base_rel_+', 'friends_base_rel_+', 'friends_base_rel_+', 'person',
                    'person', 'relating_basepeople', 'relating_baseperson'])
        )
        self.assertEqual([field.related_query_name() for field in AbstractPerson._meta._relation_tree], [])

    #def test_no_cache_option(self):

        ## Expire all get_fields cache
        #related_models = [Person, BasePerson, AbstractPerson]
        #for model in related_models:
            #model._meta._expire_cache()

        #for model in related_models:
            #self.assertEqual(0, len(model._meta._get_fields_cache.keys()))

        ## Make an API call with cache_results=False, it should not store
        ## results on any of the children.
        #Person._meta.get_fields(cache_results=False)
        #for model in related_models:
            #for c in model._meta._get_fields_cache.keys():
                #self.assertEqual(0, len(model._meta._get_fields_cache.keys()))<|MERGE_RESOLUTION|>--- conflicted
+++ resolved
@@ -140,36 +140,6 @@
             )
 
 
-<<<<<<< HEAD
-=======
-class RelatedM2MTests(OptionsBaseTests):
-
-    def test_related_m2m_with_model(self):
-        result_key = 'get_all_related_many_to_many_with_model'
-        for model, expected in TEST_RESULTS[result_key].items():
-            objects = model._meta.get_all_related_m2m_objects_with_model()
-            self.assertEqual(self._map_rq_names(objects), expected)
-
-    def test_related_m2m_local_only(self):
-        result_key = 'get_all_related_many_to_many_local'
-        for model, expected in TEST_RESULTS[result_key].items():
-            objects = model._meta.get_all_related_many_to_many_objects(local_only=True)
-            self.assertEqual([o.field.related_query_name() for o in objects], expected)
-
-    def test_related_m2m_asymmetrical(self):
-        m2m = Person._meta.many_to_many
-        self.assertIn('following_base', [f.attname for f in m2m])
-        related_m2m = Person._meta.get_all_related_many_to_many_objects()
-        self.assertIn('followers_base', [o.field.related_query_name() for o in related_m2m])
-
-    def test_related_m2m_symmetrical(self):
-        m2m = Person._meta.many_to_many
-        self.assertIn('friends_base', [f.attname for f in m2m])
-        related_m2m = Person._meta.get_all_related_many_to_many_objects()
-        self.assertIn('friends_inherited_rel_+', [o.field.related_query_name() for o in related_m2m])
-
-
->>>>>>> 14a3b609
 class VirtualFieldsTests(OptionsBaseTests):
 
     def test_virtual_fields(self):
@@ -281,21 +251,4 @@
                     'friends_abstract_rel_+', 'friends_base_rel_+', 'friends_base_rel_+', 'friends_base_rel_+', 'person',
                     'person', 'relating_basepeople', 'relating_baseperson'])
         )
-        self.assertEqual([field.related_query_name() for field in AbstractPerson._meta._relation_tree], [])
-
-    #def test_no_cache_option(self):
-
-        ## Expire all get_fields cache
-        #related_models = [Person, BasePerson, AbstractPerson]
-        #for model in related_models:
-            #model._meta._expire_cache()
-
-        #for model in related_models:
-            #self.assertEqual(0, len(model._meta._get_fields_cache.keys()))
-
-        ## Make an API call with cache_results=False, it should not store
-        ## results on any of the children.
-        #Person._meta.get_fields(cache_results=False)
-        #for model in related_models:
-            #for c in model._meta._get_fields_cache.keys():
-                #self.assertEqual(0, len(model._meta._get_fields_cache.keys()))+        self.assertEqual([field.related_query_name() for field in AbstractPerson._meta._relation_tree], [])