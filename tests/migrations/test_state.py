--- conflicted
+++ resolved
@@ -201,15 +201,9 @@
             ]
         ))
 
-<<<<<<< HEAD
-        new_apps = project_state.render()
+        new_apps = project_state.apps
         self.assertEqual(new_apps.get_model("migrations", "Tag")._meta.get_field("name").max_length, 100)
         self.assertEqual(new_apps.get_model("migrations", "Tag")._meta.get_field("hidden").null, False)
-=======
-        new_apps = project_state.apps
-        self.assertEqual(new_apps.get_model("migrations", "Tag")._meta.get_field_by_name("name")[0].max_length, 100)
-        self.assertEqual(new_apps.get_model("migrations", "Tag")._meta.get_field_by_name("hidden")[0].null, False)
->>>>>>> 572ad9a9
 
         self.assertEqual(len(new_apps.get_model("migrations", "SubTag")._meta.local_fields), 2)
 
