--- conflicted
+++ resolved
@@ -86,12 +86,7 @@
         response = self.client.get(url)
         self.assertContains(response, 'First query list: 0')
         self.assertContains(response, 'Second query list: 1')
-<<<<<<< HEAD
-        # Check we have not actually memoized connection.queries
+        # Check we have not actually memorized connection.queries
         self.assertContains(response, 'Third query list: 2')
         # Check queries for DB connection 'other'
-        self.assertContains(response, 'Fourth query list: 3')
-=======
-        # Check we have not actually memorized connection.queries
-        self.assertContains(response, 'Third query list: 2')
->>>>>>> 914fa87e
+        self.assertContains(response, 'Fourth query list: 3')