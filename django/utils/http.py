import calendar
import datetime
import re
import sys
try:
    from urllib import parse as urllib_parse
except ImportError:     # Python 2
    import urllib as urllib_parse
    import urlparse
    urllib_parse.urlparse = urlparse.urlparse


from email.utils import formatdate

from django.utils.datastructures import MultiValueDict
from django.utils.encoding import smart_str, force_unicode
from django.utils.functional import allow_lazy
from django.utils import six

from fnmatch import fnmatch

ETAG_MATCH = re.compile(r'(?:W/)?"((?:\\.|[^"])*)"')

MONTHS = 'jan feb mar apr may jun jul aug sep oct nov dec'.split()
__D = r'(?P<day>\d{2})'
__D2 = r'(?P<day>[ \d]\d)'
__M = r'(?P<mon>\w{3})'
__Y = r'(?P<year>\d{4})'
__Y2 = r'(?P<year>\d{2})'
__T = r'(?P<hour>\d{2}):(?P<min>\d{2}):(?P<sec>\d{2})'
RFC1123_DATE = re.compile(r'^\w{3}, %s %s %s %s GMT$' % (__D, __M, __Y, __T))
RFC850_DATE = re.compile(r'^\w{6,9}, %s-%s-%s %s GMT$' % (__D, __M, __Y2, __T))
ASCTIME_DATE = re.compile(r'^\w{3} %s %s %s %s$' % (__M, __D2, __T, __Y))

def urlquote(url, safe='/'):
    """
    A version of Python's urllib.quote() function that can operate on unicode
    strings. The url is first UTF-8 encoded before quoting. The returned string
    can safely be used as part of an argument to a subsequent iri_to_uri() call
    without double-quoting occurring.
    """
    return force_unicode(urllib_parse.quote(smart_str(url), smart_str(safe)))
urlquote = allow_lazy(urlquote, six.text_type)

def urlquote_plus(url, safe=''):
    """
    A version of Python's urllib.quote_plus() function that can operate on
    unicode strings. The url is first UTF-8 encoded before quoting. The
    returned string can safely be used as part of an argument to a subsequent
    iri_to_uri() call without double-quoting occurring.
    """
    return force_unicode(urllib_parse.quote_plus(smart_str(url), smart_str(safe)))
urlquote_plus = allow_lazy(urlquote_plus, six.text_type)

def urlunquote(quoted_url):
    """
    A wrapper for Python's urllib.unquote() function that can operate on
    the result of django.utils.http.urlquote().
    """
    return force_unicode(urllib_parse.unquote(smart_str(quoted_url)))
urlunquote = allow_lazy(urlunquote, six.text_type)

def urlunquote_plus(quoted_url):
    """
    A wrapper for Python's urllib.unquote_plus() function that can operate on
    the result of django.utils.http.urlquote_plus().
    """
    return force_unicode(urllib_parse.unquote_plus(smart_str(quoted_url)))
urlunquote_plus = allow_lazy(urlunquote_plus, six.text_type)

def urlencode(query, doseq=0):
    """
    A version of Python's urllib.urlencode() function that can operate on
    unicode strings. The parameters are first case to UTF-8 encoded strings and
    then encoded as per normal.
    """
    if isinstance(query, MultiValueDict):
        query = query.lists()
    elif hasattr(query, 'items'):
        query = query.items()
    return urllib_parse.urlencode(
        [(smart_str(k),
         [smart_str(i) for i in v] if isinstance(v, (list,tuple)) else smart_str(v))
            for k, v in query],
        doseq)

def cookie_date(epoch_seconds=None):
    """
    Formats the time to ensure compatibility with Netscape's cookie standard.

    Accepts a floating point number expressed in seconds since the epoch, in
    UTC - such as that outputted by time.time(). If set to None, defaults to
    the current time.

    Outputs a string in the format 'Wdy, DD-Mon-YYYY HH:MM:SS GMT'.
    """
    rfcdate = formatdate(epoch_seconds)
    return '%s-%s-%s GMT' % (rfcdate[:7], rfcdate[8:11], rfcdate[12:25])

def http_date(epoch_seconds=None):
    """
    Formats the time to match the RFC1123 date format as specified by HTTP
    RFC2616 section 3.3.1.

    Accepts a floating point number expressed in seconds since the epoch, in
    UTC - such as that outputted by time.time(). If set to None, defaults to
    the current time.

    Outputs a string in the format 'Wdy, DD Mon YYYY HH:MM:SS GMT'.
    """
    rfcdate = formatdate(epoch_seconds)
    return '%s GMT' % rfcdate[:25]

def parse_http_date(date):
    """
    Parses a date format as specified by HTTP RFC2616 section 3.3.1.

    The three formats allowed by the RFC are accepted, even if only the first
    one is still in widespread use.

    Returns an floating point number expressed in seconds since the epoch, in
    UTC.
    """
    # emails.Util.parsedate does the job for RFC1123 dates; unfortunately
    # RFC2616 makes it mandatory to support RFC850 dates too. So we roll
    # our own RFC-compliant parsing.
    for regex in RFC1123_DATE, RFC850_DATE, ASCTIME_DATE:
        m = regex.match(date)
        if m is not None:
            break
    else:
        raise ValueError("%r is not in a valid HTTP date format" % date)
    try:
        year = int(m.group('year'))
        if year < 100:
            if year < 70:
                year += 2000
            else:
                year += 1900
        month = MONTHS.index(m.group('mon').lower()) + 1
        day = int(m.group('day'))
        hour = int(m.group('hour'))
        min = int(m.group('min'))
        sec = int(m.group('sec'))
        result = datetime.datetime(year, month, day, hour, min, sec)
        return calendar.timegm(result.utctimetuple())
    except Exception:
        raise ValueError("%r is not a valid date" % date)

def parse_http_date_safe(date):
    """
    Same as parse_http_date, but returns None if the input is invalid.
    """
    try:
        return parse_http_date(date)
    except Exception:
        pass

# Base 36 functions: useful for generating compact URLs

def base36_to_int(s):
    """
    Converts a base 36 string to an ``int``. Raises ``ValueError` if the
    input won't fit into an int.
    """
    # To prevent overconsumption of server resources, reject any
    # base36 string that is long than 13 base36 digits (13 digits
    # is sufficient to base36-encode any 64-bit integer)
    if len(s) > 13:
        raise ValueError("Base36 input too large")
    value = int(s, 36)
    # ... then do a final check that the value will fit into an int.
    if value > sys.maxint:
        raise ValueError("Base36 input too large")
    return value

def int_to_base36(i):
    """
    Converts an integer to a base36 string
    """
    digits = "0123456789abcdefghijklmnopqrstuvwxyz"
    factor = 0
    if not 0 <= i <= sys.maxint:
        raise ValueError("Base36 conversion input too large or incorrect type.")
    # Find starting factor
    while True:
        factor += 1
        if i < 36 ** factor:
            factor -= 1
            break
    base36 = []
    # Construct base36 representation
    while factor >= 0:
        j = 36 ** factor
        base36.append(digits[i // j])
        i = i % j
        factor -= 1
    return ''.join(base36)

def parse_etags(etag_str):
    """
    Parses a string with one or several etags passed in If-None-Match and
    If-Match headers by the rules in RFC 2616. Returns a list of etags
    without surrounding double quotes (") and unescaped from \<CHAR>.
    """
    etags = ETAG_MATCH.findall(etag_str)
    if not etags:
        # etag_str has wrong format, treat it as an opaque string then
        return [etag_str]
    etags = [e.decode('string_escape') for e in etags]
    return etags

def quote_etag(etag):
    """
    Wraps a string in double quotes escaping contents as necesary.
    """
    return '"%s"' % etag.replace('\\', '\\\\').replace('"', '\\"')

def same_origin(url1, url2):
    """
    Checks if two URLs are 'same-origin'
    """
<<<<<<< HEAD
    p1, p2 = urllib_parse.urlparse(url1), urllib_parse.urlparse(url2)
    return (p1.scheme, p1.hostname, p1.port) == (p2.scheme, p2.hostname, p2.port)
=======
    p1, p2 = urlparse.urlparse(url1), urlparse.urlparse(url2)
    return (p1.scheme, p1.hostname, p1.port) == (p2.scheme, p2.hostname, p2.port)

def domain_permitted(url, permitted_domains):
    """
    Check if the url submitted is from a permitted domain
    """
    domain = urlparse.urlparse(url).hostname

    for permitted_domain in permitted_domains:
        # This uses the unix glob filename pattern matching, documented here:
        # http://docs.python.org/library/fnmatch.html
        if fnmatch(domain, permitted_domain):
            return True
    return False
>>>>>>> e49531f9
<|MERGE_RESOLUTION|>--- conflicted
+++ resolved
@@ -220,11 +220,7 @@
     """
     Checks if two URLs are 'same-origin'
     """
-<<<<<<< HEAD
     p1, p2 = urllib_parse.urlparse(url1), urllib_parse.urlparse(url2)
-    return (p1.scheme, p1.hostname, p1.port) == (p2.scheme, p2.hostname, p2.port)
-=======
-    p1, p2 = urlparse.urlparse(url1), urlparse.urlparse(url2)
     return (p1.scheme, p1.hostname, p1.port) == (p2.scheme, p2.hostname, p2.port)
 
 def domain_permitted(url, permitted_domains):
@@ -238,5 +234,4 @@
         # http://docs.python.org/library/fnmatch.html
         if fnmatch(domain, permitted_domain):
             return True
-    return False
->>>>>>> e49531f9
+    return False