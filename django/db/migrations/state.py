--- conflicted
+++ resolved
@@ -917,14 +917,8 @@
                 for base in self.bases
             )
         except LookupError:
-<<<<<<< HEAD
             raise InvalidBasesError("Cannot resolve one or more bases from %r" % (self.bases,))
 
-=======
-            raise InvalidBasesError(
-                "Cannot resolve one or more bases from %r" % (self.bases,)
-            )
->>>>>>> 67b5f506
         # Clone fields for the body, add other bits.
         body = {name: field.clone() for name, field in self.fields.items()}
         body["Meta"] = meta
