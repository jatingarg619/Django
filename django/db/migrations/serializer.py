--- conflicted
+++ resolved
@@ -219,7 +219,19 @@
         return string.rstrip(','), imports
 
 
-<<<<<<< HEAD
+class PathLikeSerializer(BaseSerializer):
+    def serialize(self):
+        return repr(os.fspath(self.value)), {}
+
+
+class PathSerializer(BaseSerializer):
+    def serialize(self):
+        # Convert concrete paths to pure paths to avoid issues with migrations
+        # generated on one platform being used on a different platform.
+        prefix = 'Pure' if isinstance(self.value, pathlib.Path) else ''
+        return 'pathlib.%s%r' % (prefix, self.value), {'import pathlib'}
+
+
 class OnDeleteSerializer(BaseSerializer):
     def serialize(self):
         if self.value.value is None:
@@ -227,19 +239,6 @@
         if self.value:
             return 'models.%s(%s)' % (self.value.name, self.value.value), {}
         return None
-=======
-class PathLikeSerializer(BaseSerializer):
-    def serialize(self):
-        return repr(os.fspath(self.value)), {}
-
-
-class PathSerializer(BaseSerializer):
-    def serialize(self):
-        # Convert concrete paths to pure paths to avoid issues with migrations
-        # generated on one platform being used on a different platform.
-        prefix = 'Pure' if isinstance(self.value, pathlib.Path) else ''
-        return 'pathlib.%s%r' % (prefix, self.value), {'import pathlib'}
->>>>>>> 316cc34d
 
 
 class RegexSerializer(BaseSerializer):
@@ -323,12 +322,9 @@
         collections.abc.Iterable: IterableSerializer,
         (COMPILED_REGEX_TYPE, RegexObject): RegexSerializer,
         uuid.UUID: UUIDSerializer,
-<<<<<<< HEAD
-        models.OnDelete: OnDeleteSerializer,
-=======
         pathlib.PurePath: PathSerializer,
         os.PathLike: PathLikeSerializer,
->>>>>>> 316cc34d
+        models.OnDelete: OnDeleteSerializer,
     }
 
     @classmethod
