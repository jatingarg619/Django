--- conflicted
+++ resolved
@@ -941,16 +941,11 @@
 
     def resolve_related_fields(self):
         if len(self.from_fields) < 1 or len(self.from_fields) != len(self.to_fields):
-<<<<<<< HEAD
             raise ValueError('Foreign Object from and to fields must be '
                              'the same non-zero length.')
-        basic_from_fields, basic_to_fields = [], []
-=======
-            raise ValueError('Foreign Object from and to fields must be the same non-zero length')
         if isinstance(self.rel.to, six.string_types):
             raise ValueError('Related model %r cannot been resolved' % self.rel.to)
-        related_fields = []
->>>>>>> 9aa358ce
+        basic_from_fields, basic_to_fields = [], []
         for index in range(len(self.from_fields)):
             from_field_name = self.from_fields[index]
             to_field_name = self.to_fields[index]
