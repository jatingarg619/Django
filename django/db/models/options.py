from __future__ import unicode_literals

from collections import OrderedDict
import re
from bisect import bisect
import warnings

from django.conf import settings
from django.db.models.fields.related import ManyToManyRel
from django.db.models.fields import AutoField, FieldDoesNotExist
from django.db.models.fields.proxy import OrderWrt
from django.db.models.loading import get_models, app_cache_ready, cache
from django.utils import six
from django.utils.functional import cached_property
from django.utils.encoding import force_text, smart_text, python_2_unicode_compatible
from django.utils.translation import activate, deactivate_all, get_language, string_concat

# Calculate the verbose_name by converting from InitialCaps to "lowercase with spaces".
get_verbose_name = lambda class_name: re.sub('(((?<=[a-z])[A-Z])|([A-Z](?![A-Z]|$)))', ' \\1', class_name).lower().strip()

DEFAULT_NAMES = ('verbose_name', 'verbose_name_plural', 'db_table', 'ordering',
                 'unique_together', 'permissions', 'get_latest_by',
                 'order_with_respect_to', 'app_label', 'db_tablespace',
<<<<<<< HEAD
                 'abstract', 'managed', 'proxy', 'swappable', 'auto_created', 'index_together', 'app_cache')
=======
                 'abstract', 'managed', 'proxy', 'swappable', 'auto_created',
                 'index_together', 'default_permissions')
>>>>>>> ddae74b6


@python_2_unicode_compatible
class Options(object):
    def __init__(self, meta, app_label=None):
        self.local_fields, self.local_many_to_many = [], []
        self.virtual_fields = []
        self.model_name, self.verbose_name = None, None
        self.verbose_name_plural = None
        self.db_table = ''
        self.ordering = []
        self.unique_together = []
        self.index_together = []
        self.default_permissions = ('add', 'change', 'delete')
        self.permissions = []
        self.object_name, self.app_label = None, app_label
        self.get_latest_by = None
        self.order_with_respect_to = None
        self.db_tablespace = settings.DEFAULT_TABLESPACE
        self.meta = meta
        self.pk = None
        self.has_auto_field, self.auto_field = False, None
        self.abstract = False
        self.managed = True
        self.proxy = False
        # For any class that is a proxy (including automatically created
        # classes for deferred object loading), proxy_for_model tells us
        # which class this model is proxying. Note that proxy_for_model
        # can create a chain of proxy models. For non-proxy models, the
        # variable is always None.
        self.proxy_for_model = None
        # For any non-abstract class, the concrete class is the model
        # in the end of the proxy_for_model chain. In particular, for
        # concrete models, the concrete_model is always the class itself.
        self.concrete_model = None
        self.swappable = None
        self.parents = OrderedDict()
        self.auto_created = False

        # To handle various inheritance situations, we need to track where
        # managers came from (concrete or abstract base classes).
        self.abstract_managers = []
        self.concrete_managers = []

        # List of all lookups defined in ForeignKey 'limit_choices_to' options
        # from *other* models. Needed for some admin checks. Internal use only.
        self.related_fkey_lookups = []

        # A custom AppCache to use, if you're making a separate model set.
        self.app_cache = cache

    def contribute_to_class(self, cls, name):
        from django.db import connection
        from django.db.backends.util import truncate_name

        cls._meta = self
        self.model = cls
        self.installed = re.sub('\.models$', '', cls.__module__) in settings.INSTALLED_APPS
        # First, construct the default values for these options.
        self.object_name = cls.__name__
        self.model_name = self.object_name.lower()
        self.verbose_name = get_verbose_name(self.object_name)

        # Store the original user-defined values for each option,
        # for use when serializing the model definition
        self.original_attrs = {}

        # Next, apply any overridden values from 'class Meta'.
        if self.meta:
            meta_attrs = self.meta.__dict__.copy()
            for name in self.meta.__dict__:
                # Ignore any private attributes that Django doesn't care about.
                # NOTE: We can't modify a dictionary's contents while looping
                # over it, so we loop over the *original* dictionary instead.
                if name.startswith('_'):
                    del meta_attrs[name]
            for attr_name in DEFAULT_NAMES:
                if attr_name in meta_attrs:
                    setattr(self, attr_name, meta_attrs.pop(attr_name))
                    self.original_attrs[attr_name] = getattr(self, attr_name)
                elif hasattr(self.meta, attr_name):
                    setattr(self, attr_name, getattr(self.meta, attr_name))
                    self.original_attrs[attr_name] = getattr(self, attr_name)

            # unique_together can be either a tuple of tuples, or a single
            # tuple of two strings. Normalize it to a tuple of tuples, so that
            # calling code can uniformly expect that.
            ut = meta_attrs.pop('unique_together', self.unique_together)
            if ut and not isinstance(ut[0], (tuple, list)):
                ut = (ut,)
            self.unique_together = ut

            # verbose_name_plural is a special case because it uses a 's'
            # by default.
            if self.verbose_name_plural is None:
                self.verbose_name_plural = string_concat(self.verbose_name, 's')

            # Any leftover attributes must be invalid.
            if meta_attrs != {}:
                raise TypeError("'class Meta' got invalid attribute(s): %s" % ','.join(meta_attrs.keys()))
        else:
            self.verbose_name_plural = string_concat(self.verbose_name, 's')
        del self.meta

        # If the db_table wasn't provided, use the app_label + model_name.
        if not self.db_table:
            self.db_table = "%s_%s" % (self.app_label, self.model_name)
            self.db_table = truncate_name(self.db_table, connection.ops.max_name_length())

    @property
    def module_name(self):
        """
        This property has been deprecated in favor of `model_name`. refs #19689
        """
        warnings.warn(
            "Options.module_name has been deprecated in favor of model_name",
            DeprecationWarning, stacklevel=2)
        return self.model_name

    def _prepare(self, model):
        if self.order_with_respect_to:
            self.order_with_respect_to = self.get_field(self.order_with_respect_to)
            self.ordering = ('_order',)
            model.add_to_class('_order', OrderWrt())
        else:
            self.order_with_respect_to = None

        if self.pk is None:
            if self.parents:
                # Promote the first parent link in lieu of adding yet another
                # field.
                field = next(six.itervalues(self.parents))
                # Look for a local field with the same name as the
                # first parent link. If a local field has already been
                # created, use it instead of promoting the parent
                already_created = [fld for fld in self.local_fields if fld.name == field.name]
                if already_created:
                    field = already_created[0]
                field.primary_key = True
                self.setup_pk(field)
            else:
                auto = AutoField(verbose_name='ID', primary_key=True,
                        auto_created=True)
                model.add_to_class('id', auto)

    def add_field(self, field):
        # Insert the given field in the order in which it was created, using
        # the "creation_counter" attribute of the field.
        # Move many-to-many related fields from self.fields into
        # self.many_to_many.
        if field.rel and isinstance(field.rel, ManyToManyRel):
            self.local_many_to_many.insert(bisect(self.local_many_to_many, field), field)
            if hasattr(self, '_m2m_cache'):
                del self._m2m_cache
        else:
            self.local_fields.insert(bisect(self.local_fields, field), field)
            self.setup_pk(field)
            if hasattr(self, '_field_cache'):
                del self._field_cache
                del self._field_name_cache
                # The fields, concrete_fields and local_concrete_fields are
                # implemented as cached properties for performance reasons.
                # The attrs will not exists if the cached property isn't
                # accessed yet, hence the try-excepts.
                try:
                    del self.fields
                except AttributeError:
                    pass
                try:
                    del self.concrete_fields
                except AttributeError:
                    pass
                try:
                    del self.local_concrete_fields
                except AttributeError:
                    pass

        if hasattr(self, '_name_map'):
            del self._name_map

    def add_virtual_field(self, field):
        self.virtual_fields.append(field)

    def setup_pk(self, field):
        if not self.pk and field.primary_key:
            self.pk = field
            field.serialize = False

    def pk_index(self):
        """
        Returns the index of the primary key field in the self.concrete_fields
        list.
        """
        return self.concrete_fields.index(self.pk)

    def setup_proxy(self, target):
        """
        Does the internal setup so that the current model is a proxy for
        "target".
        """
        self.pk = target._meta.pk
        self.proxy_for_model = target
        self.db_table = target._meta.db_table

    def __repr__(self):
        return '<Options for %s>' % self.object_name

    def __str__(self):
        return "%s.%s" % (smart_text(self.app_label), smart_text(self.model_name))

    def verbose_name_raw(self):
        """
        There are a few places where the untranslated verbose name is needed
        (so that we get the same value regardless of currently active
        locale).
        """
        lang = get_language()
        deactivate_all()
        raw = force_text(self.verbose_name)
        activate(lang)
        return raw
    verbose_name_raw = property(verbose_name_raw)

    def _swapped(self):
        """
        Has this model been swapped out for another? If so, return the model
        name of the replacement; otherwise, return None.

        For historical reasons, model name lookups using get_model() are
        case insensitive, so we make sure we are case insensitive here.
        """
        if self.swappable:
            model_label = '%s.%s' % (self.app_label, self.model_name)
            swapped_for = getattr(settings, self.swappable, None)
            if swapped_for:
                try:
                    swapped_label, swapped_object = swapped_for.split('.')
                except ValueError:
                    # setting not in the format app_label.model_name
                    # raising ImproperlyConfigured here causes problems with
                    # test cleanup code - instead it is raised in get_user_model
                    # or as part of validation.
                    return swapped_for

                if '%s.%s' % (swapped_label, swapped_object.lower()) not in (None, model_label):
                    return swapped_for
        return None
    swapped = property(_swapped)

    @cached_property
    def fields(self):
        """
        The getter for self.fields. This returns the list of field objects
        available to this model (including through parent models).

        Callers are not permitted to modify this list, since it's a reference
        to this instance (not a copy).
        """
        try:
            self._field_name_cache
        except AttributeError:
            self._fill_fields_cache()
        return self._field_name_cache

    @cached_property
    def concrete_fields(self):
        return [f for f in self.fields if f.column is not None]

    @cached_property
    def local_concrete_fields(self):
        return [f for f in self.local_fields if f.column is not None]

    def get_fields_with_model(self):
        """
        Returns a sequence of (field, model) pairs for all fields. The "model"
        element is None for fields on the current model. Mostly of use when
        constructing queries so that we know which model a field belongs to.
        """
        try:
            self._field_cache
        except AttributeError:
            self._fill_fields_cache()
        return self._field_cache

    def get_concrete_fields_with_model(self):
        return [(field, model) for field, model in self.get_fields_with_model() if
                field.column is not None]

    def _fill_fields_cache(self):
        cache = []
        for parent in self.parents:
            for field, model in parent._meta.get_fields_with_model():
                if model:
                    cache.append((field, model))
                else:
                    cache.append((field, parent))
        cache.extend([(f, None) for f in self.local_fields])
        self._field_cache = tuple(cache)
        self._field_name_cache = [x for x, _ in cache]

    def _many_to_many(self):
        try:
            self._m2m_cache
        except AttributeError:
            self._fill_m2m_cache()
        return list(self._m2m_cache)
    many_to_many = property(_many_to_many)

    def get_m2m_with_model(self):
        """
        The many-to-many version of get_fields_with_model().
        """
        try:
            self._m2m_cache
        except AttributeError:
            self._fill_m2m_cache()
        return list(six.iteritems(self._m2m_cache))

    def _fill_m2m_cache(self):
        cache = OrderedDict()
        for parent in self.parents:
            for field, model in parent._meta.get_m2m_with_model():
                if model:
                    cache[field] = model
                else:
                    cache[field] = parent
        for field in self.local_many_to_many:
            cache[field] = None
        self._m2m_cache = cache

    def get_field(self, name, many_to_many=True):
        """
        Returns the requested field by name. Raises FieldDoesNotExist on error.
        """
        to_search = (self.fields + self.many_to_many) if many_to_many else self.fields
        for f in to_search:
            if f.name == name:
                return f
        raise FieldDoesNotExist('%s has no field named %r' % (self.object_name, name))

    def get_field_by_name(self, name):
        """
        Returns the (field_object, model, direct, m2m), where field_object is
        the Field instance for the given name, model is the model containing
        this field (None for local fields), direct is True if the field exists
        on this model, and m2m is True for many-to-many relations. When
        'direct' is False, 'field_object' is the corresponding RelatedObject
        for this field (since the field doesn't have an instance associated
        with it).

        Uses a cache internally, so after the first access, this is very fast.
        """
        try:
            try:
                return self._name_map[name]
            except AttributeError:
                cache = self.init_name_map()
                return cache[name]
        except KeyError:
            raise FieldDoesNotExist('%s has no field named %r'
                    % (self.object_name, name))

    def get_all_field_names(self):
        """
        Returns a list of all field names that are possible for this model
        (including reverse relation names). This is used for pretty printing
        debugging output (a list of choices), so any internal-only field names
        are not included.
        """
        try:
            cache = self._name_map
        except AttributeError:
            cache = self.init_name_map()
        names = sorted(cache.keys())
        # Internal-only names end with "+" (symmetrical m2m related names being
        # the main example). Trim them.
        return [val for val in names if not val.endswith('+')]

    def init_name_map(self):
        """
        Initialises the field name -> field object mapping.
        """
        cache = {}
        # We intentionally handle related m2m objects first so that symmetrical
        # m2m accessor names can be overridden, if necessary.
        for f, model in self.get_all_related_m2m_objects_with_model():
            cache[f.field.related_query_name()] = (f, model, False, True)
        for f, model in self.get_all_related_objects_with_model():
            cache[f.field.related_query_name()] = (f, model, False, False)
        for f, model in self.get_m2m_with_model():
            cache[f.name] = cache[f.attname] = (f, model, True, True)
        for f, model in self.get_fields_with_model():
            cache[f.name] = cache[f.attname] = (f, model, True, False)
        for f in self.virtual_fields:
            if hasattr(f, 'related'):
                cache[f.name] = cache[f.attname] = (
                    f.related, None if f.model == self.model else f.model, True, False)
        if app_cache_ready():
            self._name_map = cache
        return cache

    def get_add_permission(self):
        """
        This method has been deprecated in favor of
        `django.contrib.auth.get_permission_codename`. refs #20642
        """
        warnings.warn(
            "`Options.get_add_permission` has been deprecated in favor "
            "of `django.contrib.auth.get_permission_codename`.",
            DeprecationWarning, stacklevel=2)
        return 'add_%s' % self.model_name

    def get_change_permission(self):
        """
        This method has been deprecated in favor of
        `django.contrib.auth.get_permission_codename`. refs #20642
        """
        warnings.warn(
            "`Options.get_change_permission` has been deprecated in favor "
            "of `django.contrib.auth.get_permission_codename`.",
            DeprecationWarning, stacklevel=2)
        return 'change_%s' % self.model_name

    def get_delete_permission(self):
        """
        This method has been deprecated in favor of
        `django.contrib.auth.get_permission_codename`. refs #20642
        """
        warnings.warn(
            "`Options.get_delete_permission` has been deprecated in favor "
            "of `django.contrib.auth.get_permission_codename`.",
            DeprecationWarning, stacklevel=2)
        return 'delete_%s' % self.model_name

    def get_all_related_objects(self, local_only=False, include_hidden=False,
                                include_proxy_eq=False):
        return [k for k, v in self.get_all_related_objects_with_model(
                local_only=local_only, include_hidden=include_hidden,
                include_proxy_eq=include_proxy_eq)]

    def get_all_related_objects_with_model(self, local_only=False,
                                           include_hidden=False,
                                           include_proxy_eq=False):
        """
        Returns a list of (related-object, model) pairs. Similar to
        get_fields_with_model().
        """
        try:
            self._related_objects_cache
        except AttributeError:
            self._fill_related_objects_cache()
        predicates = []
        if local_only:
            predicates.append(lambda k, v: not v)
        if not include_hidden:
            predicates.append(lambda k, v: not k.field.rel.is_hidden())
        cache = (self._related_objects_proxy_cache if include_proxy_eq
                 else self._related_objects_cache)
        return [t for t in cache.items() if all(p(*t) for p in predicates)]

    def _fill_related_objects_cache(self):
        cache = OrderedDict()
        parent_list = self.get_parent_list()
        for parent in self.parents:
            for obj, model in parent._meta.get_all_related_objects_with_model(include_hidden=True):
                if (obj.field.creation_counter < 0 or obj.field.rel.parent_link) and obj.model not in parent_list:
                    continue
                if not model:
                    cache[obj] = parent
                else:
                    cache[obj] = model
        # Collect also objects which are in relation to some proxy child/parent of self.
        proxy_cache = cache.copy()
        for klass in get_models(include_auto_created=True, only_installed=False):
            if not klass._meta.swapped:
                for f in klass._meta.local_fields:
                    if f.rel and not isinstance(f.rel.to, six.string_types) and f.generate_reverse_relation:
                        if self == f.rel.to._meta:
                            cache[f.related] = None
                            proxy_cache[f.related] = None
                        elif self.concrete_model == f.rel.to._meta.concrete_model:
                            proxy_cache[f.related] = None
        self._related_objects_cache = cache
        self._related_objects_proxy_cache = proxy_cache

    def get_all_related_many_to_many_objects(self, local_only=False):
        try:
            cache = self._related_many_to_many_cache
        except AttributeError:
            cache = self._fill_related_many_to_many_cache()
        if local_only:
            return [k for k, v in cache.items() if not v]
        return list(cache)

    def get_all_related_m2m_objects_with_model(self):
        """
        Returns a list of (related-m2m-object, model) pairs. Similar to
        get_fields_with_model().
        """
        try:
            cache = self._related_many_to_many_cache
        except AttributeError:
            cache = self._fill_related_many_to_many_cache()
        return list(six.iteritems(cache))

    def _fill_related_many_to_many_cache(self):
        cache = OrderedDict()
        parent_list = self.get_parent_list()
        for parent in self.parents:
            for obj, model in parent._meta.get_all_related_m2m_objects_with_model():
                if obj.field.creation_counter < 0 and obj.model not in parent_list:
                    continue
                if not model:
                    cache[obj] = parent
                else:
                    cache[obj] = model
        for klass in get_models(only_installed=False):
            if not klass._meta.swapped:
                for f in klass._meta.local_many_to_many:
                    if (f.rel
                            and not isinstance(f.rel.to, six.string_types)
                            and self == f.rel.to._meta):
                        cache[f.related] = None
        if app_cache_ready():
            self._related_many_to_many_cache = cache
        return cache

    def get_base_chain(self, model):
        """
        Returns a list of parent classes leading to 'model' (order from closet
        to most distant ancestor). This has to handle the case were 'model' is
        a granparent or even more distant relation.
        """
        if not self.parents:
            return None
        if model in self.parents:
            return [model]
        for parent in self.parents:
            res = parent._meta.get_base_chain(model)
            if res:
                res.insert(0, parent)
                return res
        return None

    def get_parent_list(self):
        """
        Returns a list of all the ancestor of this model as a list. Useful for
        determining if something is an ancestor, regardless of lineage.
        """
        result = set()
        for parent in self.parents:
            result.add(parent)
            result.update(parent._meta.get_parent_list())
        return result

    def get_ancestor_link(self, ancestor):
        """
        Returns the field on the current model which points to the given
        "ancestor". This is possible an indirect link (a pointer to a parent
        model, which points, eventually, to the ancestor). Used when
        constructing table joins for model inheritance.

        Returns None if the model isn't an ancestor of this one.
        """
        if ancestor in self.parents:
            return self.parents[ancestor]
        for parent in self.parents:
            # Tries to get a link field from the immediate parent
            parent_link = parent._meta.get_ancestor_link(ancestor)
            if parent_link:
                # In case of a proxied model, the first link
                # of the chain to the ancestor is that parent
                # links
                return self.parents[parent] or parent_link<|MERGE_RESOLUTION|>--- conflicted
+++ resolved
@@ -21,13 +21,8 @@
 DEFAULT_NAMES = ('verbose_name', 'verbose_name_plural', 'db_table', 'ordering',
                  'unique_together', 'permissions', 'get_latest_by',
                  'order_with_respect_to', 'app_label', 'db_tablespace',
-<<<<<<< HEAD
-                 'abstract', 'managed', 'proxy', 'swappable', 'auto_created', 'index_together', 'app_cache')
-=======
                  'abstract', 'managed', 'proxy', 'swappable', 'auto_created',
-                 'index_together', 'default_permissions')
->>>>>>> ddae74b6
-
+                 'index_together', 'app_cache', 'default_permissions')
 
 @python_2_unicode_compatible
 class Options(object):
