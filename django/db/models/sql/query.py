"""
Create SQL statements for QuerySets.

The code in here encapsulates all of the SQL construction so that QuerySets
themselves do not have to (and could be backed by things other than SQL
databases). The abstraction barrier only works one way: this module has to know
all about the internals of models in order to get the information it needs.
"""

from collections import OrderedDict
import copy
import warnings

from django.utils.encoding import force_text
from django.utils.tree import Node
from django.utils import six
from django.db import connections, DEFAULT_DB_ALIAS
from django.db.models.constants import LOOKUP_SEP
from django.db.models.aggregates import refs_aggregate
from django.db.models.expressions import ExpressionNode
from django.db.models.fields import FieldDoesNotExist
from django.db.models.lookups import Extract
from django.db.models.query_utils import Q
from django.db.models.related import PathInfo
from django.db.models.sql import aggregates as base_aggregates_module
from django.db.models.sql.constants import (QUERY_TERMS, ORDER_DIR, SINGLE,
        ORDER_PATTERN, JoinInfo, SelectInfo)
from django.db.models.sql.datastructures import EmptyResultSet, Empty, MultiJoin, Col
from django.db.models.sql.expressions import SQLEvaluator
from django.db.models.sql.where import (WhereNode, Constraint, EverythingNode,
    ExtraWhere, AND, OR, EmptyWhere)
from django.core.exceptions import FieldError

__all__ = ['Query', 'RawQuery']


class RawQuery(object):
    """
    A single raw SQL query
    """

    def __init__(self, sql, using, params=None):
        self.params = params or ()
        self.sql = sql
        self.using = using
        self.cursor = None

        # Mirror some properties of a normal query so that
        # the compiler can be used to process results.
        self.low_mark, self.high_mark = 0, None  # Used for offset/limit
        self.extra_select = {}
        self.aggregate_select = {}

    def clone(self, using):
        return RawQuery(self.sql, using, params=self.params)

    def convert_values(self, value, field, connection):
        """Convert the database-returned value into a type that is consistent
        across database backends.

        By default, this defers to the underlying backend operations, but
        it can be overridden by Query classes for specific backends.
        """
        return connection.ops.convert_values(value, field)

    def get_columns(self):
        if self.cursor is None:
            self._execute_query()
        converter = connections[self.using].introspection.table_name_converter
        return [converter(column_meta[0])
                for column_meta in self.cursor.description]

    def __iter__(self):
        # Always execute a new query for a new iterator.
        # This could be optimized with a cache at the expense of RAM.
        self._execute_query()
        if not connections[self.using].features.can_use_chunked_reads:
            # If the database can't use chunked reads we need to make sure we
            # evaluate the entire query up front.
            result = list(self.cursor)
        else:
            result = self.cursor
        return iter(result)

    def __repr__(self):
        return "<RawQuery: %r>" % (self.sql % tuple(self.params))

    def _execute_query(self):
        self.cursor = connections[self.using].cursor()
        self.cursor.execute(self.sql, self.params)


class Query(object):
    """
    A single SQL query.
    """
    # SQL join types. These are part of the class because their string forms
    # vary from database to database and can be customised by a subclass.
    INNER = 'INNER JOIN'
    LOUTER = 'LEFT OUTER JOIN'

    alias_prefix = 'T'
    subq_aliases = frozenset([alias_prefix])
    query_terms = QUERY_TERMS
    aggregates_module = base_aggregates_module

    compiler = 'SQLCompiler'

    def __init__(self, model, where=WhereNode):
        self.model = model
        self.alias_refcount = {}
        # alias_map is the most important data structure regarding joins.
        # It's used for recording which joins exist in the query and what
        # type they are. The key is the alias of the joined table (possibly
        # the table name) and the value is JoinInfo from constants.py.
        self.alias_map = {}
        self.table_map = {}     # Maps table names to list of aliases.
        self.join_map = {}
        self.default_cols = True
        self.default_ordering = True
        self.standard_ordering = True
        self.used_aliases = set()
        self.filter_is_sticky = False
        self.included_inherited_models = {}

        # SQL-related attributes
        # Select and related select clauses as SelectInfo instances.
        # The select is used for cases where we want to set up the select
        # clause to contain other than default fields (values(), annotate(),
        # subqueries...)
        self.select = []
        # The related_select_cols is used for columns needed for
        # select_related - this is populated in compile stage.
        self.related_select_cols = []
        self.tables = []    # Aliases in the order they are created.
        self.where = where()
        self.where_class = where
        self.group_by = None
        self.having = where()
        self.order_by = []
        self.low_mark, self.high_mark = 0, None  # Used for offset/limit
        self.distinct = False
        self.distinct_fields = []
        self.select_for_update = False
        self.select_for_update_nowait = False
        self.select_related = False

        # SQL aggregate-related attributes
        # The _aggregates will be an OrderedDict when used. Due to the cost
        # of creating OrderedDict this attribute is created lazily (in
        # self.aggregates property).
        self._aggregates = None  # Maps alias -> SQL aggregate function
        self.aggregate_select_mask = None
        self._aggregate_select_cache = None

        # Arbitrary maximum limit for select_related. Prevents infinite
        # recursion. Can be changed by the depth parameter to select_related().
        self.max_depth = 5

        # These are for extensions. The contents are more or less appended
        # verbatim to the appropriate clause.
        # The _extra attribute is an OrderedDict, lazily created similarly to
        # .aggregates
        self._extra = None  # Maps col_alias -> (col_sql, params).
        self.extra_select_mask = None
        self._extra_select_cache = None

        self.extra_tables = ()
        self.extra_order_by = ()

        # A tuple that is a set of model field names and either True, if these
        # are the fields to defer, or False if these are the only fields to
        # load.
        self.deferred_loading = (set(), True)

    @property
    def extra(self):
        if self._extra is None:
            self._extra = OrderedDict()
        return self._extra

    @property
    def aggregates(self):
        if self._aggregates is None:
            self._aggregates = OrderedDict()
        return self._aggregates

    def __str__(self):
        """
        Returns the query as a string of SQL with the parameter values
        substituted in (use sql_with_params() to see the unsubstituted string).

        Parameter values won't necessarily be quoted correctly, since that is
        done by the database interface at execution time.
        """
        sql, params = self.sql_with_params()
        return sql % params

    def sql_with_params(self):
        """
        Returns the query as an SQL string and the parameters that will be
        subsituted into the query.
        """
        return self.get_compiler(DEFAULT_DB_ALIAS).as_sql()

    def __deepcopy__(self, memo):
        result = self.clone(memo=memo)
        memo[id(self)] = result
        return result

    def prepare(self):
        return self

    def get_compiler(self, using=None, connection=None):
        if using is None and connection is None:
            raise ValueError("Need either using or connection")
        if using:
            connection = connections[using]

        # Check that the compiler will be able to execute the query
        for alias, aggregate in self.aggregate_select.items():
            connection.ops.check_aggregate_support(aggregate)

        return connection.ops.compiler(self.compiler)(self, connection, using)

    def get_meta(self):
        """
        Returns the Options instance (the model._meta) from which to start
        processing. Normally, this is self.model._meta, but it can be changed
        by subclasses.
        """
        return self.model._meta

    def clone(self, klass=None, memo=None, **kwargs):
        """
        Creates a copy of the current instance. The 'kwargs' parameter can be
        used by clients to update attributes after copying has taken place.
        """
        obj = Empty()
        obj.__class__ = klass or self.__class__
        obj.model = self.model
        obj.alias_refcount = self.alias_refcount.copy()
        obj.alias_map = self.alias_map.copy()
        obj.table_map = self.table_map.copy()
        obj.join_map = self.join_map.copy()
        obj.default_cols = self.default_cols
        obj.default_ordering = self.default_ordering
        obj.standard_ordering = self.standard_ordering
        obj.included_inherited_models = self.included_inherited_models.copy()
        obj.select = self.select[:]
        obj.related_select_cols = []
        obj.tables = self.tables[:]
        obj.where = self.where.clone()
        obj.where_class = self.where_class
        if self.group_by is None:
            obj.group_by = None
        else:
            obj.group_by = self.group_by[:]
        obj.having = self.having.clone()
        obj.order_by = self.order_by[:]
        obj.low_mark, obj.high_mark = self.low_mark, self.high_mark
        obj.distinct = self.distinct
        obj.distinct_fields = self.distinct_fields[:]
        obj.select_for_update = self.select_for_update
        obj.select_for_update_nowait = self.select_for_update_nowait
        obj.select_related = self.select_related
        obj.related_select_cols = []
        obj._aggregates = self._aggregates.copy() if self._aggregates is not None else None
        if self.aggregate_select_mask is None:
            obj.aggregate_select_mask = None
        else:
            obj.aggregate_select_mask = self.aggregate_select_mask.copy()
        # _aggregate_select_cache cannot be copied, as doing so breaks the
        # (necessary) state in which both aggregates and
        # _aggregate_select_cache point to the same underlying objects.
        # It will get re-populated in the cloned queryset the next time it's
        # used.
        obj._aggregate_select_cache = None
        obj.max_depth = self.max_depth
        obj._extra = self._extra.copy() if self._extra is not None else None
        if self.extra_select_mask is None:
            obj.extra_select_mask = None
        else:
            obj.extra_select_mask = self.extra_select_mask.copy()
        if self._extra_select_cache is None:
            obj._extra_select_cache = None
        else:
            obj._extra_select_cache = self._extra_select_cache.copy()
        obj.extra_tables = self.extra_tables
        obj.extra_order_by = self.extra_order_by
        obj.deferred_loading = copy.copy(self.deferred_loading[0]), self.deferred_loading[1]
        if self.filter_is_sticky and self.used_aliases:
            obj.used_aliases = self.used_aliases.copy()
        else:
            obj.used_aliases = set()
        obj.filter_is_sticky = False
        if 'alias_prefix' in self.__dict__:
            obj.alias_prefix = self.alias_prefix
        if 'subq_aliases' in self.__dict__:
            obj.subq_aliases = self.subq_aliases.copy()

        obj.__dict__.update(kwargs)
        if hasattr(obj, '_setup_query'):
            obj._setup_query()
        return obj

    def convert_values(self, value, field, connection):
        """Convert the database-returned value into a type that is consistent
        across database backends.

        By default, this defers to the underlying backend operations, but
        it can be overridden by Query classes for specific backends.
        """
        return connection.ops.convert_values(value, field)

    def resolve_aggregate(self, value, aggregate, connection):
        """Resolve the value of aggregates returned by the database to
        consistent (and reasonable) types.

        This is required because of the predisposition of certain backends
        to return Decimal and long types when they are not needed.
        """
        if value is None:
            if aggregate.is_ordinal:
                return 0
            # Return None as-is
            return value
        elif aggregate.is_ordinal:
            # Any ordinal aggregate (e.g., count) returns an int
            return int(value)
        elif aggregate.is_computed:
            # Any computed aggregate (e.g., avg) returns a float
            return float(value)
        else:
            # Return value depends on the type of the field being processed.
            return self.convert_values(value, aggregate.field, connection)

    def get_aggregation(self, using, force_subq=False):
        """
        Returns the dictionary with the values of the existing aggregations.
        """
        if not self.aggregate_select:
            return {}

        # If there is a group by clause, aggregating does not add useful
        # information but retrieves only the first row. Aggregate
        # over the subquery instead.
        if self.group_by is not None or force_subq:

            from django.db.models.sql.subqueries import AggregateQuery
            query = AggregateQuery(self.model)
            obj = self.clone()
            if not force_subq:
                # In forced subq case the ordering and limits will likely
                # affect the results.
                obj.clear_ordering(True)
                obj.clear_limits()
            obj.select_for_update = False
            obj.select_related = False
            obj.related_select_cols = []

            relabels = dict((t, 'subquery') for t in self.tables)
            # Remove any aggregates marked for reduction from the subquery
            # and move them to the outer AggregateQuery.
            for alias, aggregate in self.aggregate_select.items():
                if aggregate.is_summary:
                    query.aggregates[alias] = aggregate.relabeled_clone(relabels)
                    del obj.aggregate_select[alias]

            try:
                query.add_subquery(obj, using)
            except EmptyResultSet:
                return dict(
                    (alias, None)
                    for alias in query.aggregate_select
                )
        else:
            query = self
            self.select = []
            self.default_cols = False
            self._extra = {}
            self.remove_inherited_models()

        query.clear_ordering(True)
        query.clear_limits()
        query.select_for_update = False
        query.select_related = False
        query.related_select_cols = []

        result = query.get_compiler(using).execute_sql(SINGLE)
        if result is None:
            result = [None for q in query.aggregate_select.items()]

        return dict(
            (alias, self.resolve_aggregate(val, aggregate, connection=connections[using]))
            for (alias, aggregate), val
            in zip(query.aggregate_select.items(), result)
        )

    def get_count(self, using):
        """
        Performs a COUNT() query using the current filter constraints.
        """
        obj = self.clone()
        if len(self.select) > 1 or self.aggregate_select or (self.distinct and self.distinct_fields):
            # If a select clause exists, then the query has already started to
            # specify the columns that are to be returned.
            # In this case, we need to use a subquery to evaluate the count.
            from django.db.models.sql.subqueries import AggregateQuery
            subquery = obj
            subquery.clear_ordering(True)
            subquery.clear_limits()

            obj = AggregateQuery(obj.model)
            try:
                obj.add_subquery(subquery, using=using)
            except EmptyResultSet:
                # add_subquery evaluates the query, if it's an EmptyResultSet
                # then there are can be no results, and therefore there the
                # count is obviously 0
                return 0

        obj.add_count_column()
        number = obj.get_aggregation(using=using)[None]

        # Apply offset and limit constraints manually, since using LIMIT/OFFSET
        # in SQL (in variants that provide them) doesn't change the COUNT
        # output.
        number = max(0, number - self.low_mark)
        if self.high_mark is not None:
            number = min(number, self.high_mark - self.low_mark)

        return number

    def has_filters(self):
        return self.where or self.having

    def has_results(self, using):
        q = self.clone()
        if not q.distinct:
            q.clear_select_clause()
        q.clear_ordering(True)
        q.set_limits(high=1)
        compiler = q.get_compiler(using=using)
        return compiler.has_results()

    def combine(self, rhs, connector):
        """
        Merge the 'rhs' query into the current one (with any 'rhs' effects
        being applied *after* (that is, "to the right of") anything in the
        current query. 'rhs' is not modified during a call to this function.

        The 'connector' parameter describes how to connect filters from the
        'rhs' query.
        """
        assert self.model == rhs.model, \
            "Cannot combine queries on two different base models."
        assert self.can_filter(), \
            "Cannot combine queries once a slice has been taken."
        assert self.distinct == rhs.distinct, \
            "Cannot combine a unique query with a non-unique query."
        assert self.distinct_fields == rhs.distinct_fields, \
            "Cannot combine queries with different distinct fields."

        self.remove_inherited_models()
        # Work out how to relabel the rhs aliases, if necessary.
        change_map = {}
        conjunction = (connector == AND)

        # Determine which existing joins can be reused. When combining the
        # query with AND we must recreate all joins for m2m filters. When
        # combining with OR we can reuse joins. The reason is that in AND
        # case a single row can't fulfill a condition like:
        #     revrel__col=1 & revrel__col=2
        # But, there might be two different related rows matching this
        # condition. In OR case a single True is enough, so single row is
        # enough, too.
        #
        # Note that we will be creating duplicate joins for non-m2m joins in
        # the AND case. The results will be correct but this creates too many
        # joins. This is something that could be fixed later on.
        reuse = set() if conjunction else set(self.tables)
        # Base table must be present in the query - this is the same
        # table on both sides.
        self.get_initial_alias()
        joinpromoter = JoinPromoter(connector, 2)
        joinpromoter.add_votes(
            j for j in self.alias_map if self.alias_map[j].join_type == self.INNER)
        rhs_votes = set()
        # Now, add the joins from rhs query into the new query (skipping base
        # table).
        for alias in rhs.tables[1:]:
            table, _, join_type, lhs, join_cols, nullable, join_field = rhs.alias_map[alias]
            # If the left side of the join was already relabeled, use the
            # updated alias.
            lhs = change_map.get(lhs, lhs)
            new_alias = self.join(
                (lhs, table, join_cols), reuse=reuse,
                nullable=nullable, join_field=join_field)
            if join_type == self.INNER:
                rhs_votes.add(new_alias)
            # We can't reuse the same join again in the query. If we have two
            # distinct joins for the same connection in rhs query, then the
            # combined query must have two joins, too.
            reuse.discard(new_alias)
            change_map[alias] = new_alias
            if not rhs.alias_refcount[alias]:
                # The alias was unused in the rhs query. Unref it so that it
                # will be unused in the new query, too. We have to add and
                # unref the alias so that join promotion has information of
                # the join type for the unused alias.
                self.unref_alias(new_alias)
        joinpromoter.add_votes(rhs_votes)
        joinpromoter.update_join_types(self)

        # Now relabel a copy of the rhs where-clause and add it to the current
        # one.
        if rhs.where:
            w = rhs.where.clone()
            w.relabel_aliases(change_map)
            if not self.where:
                # Since 'self' matches everything, add an explicit "include
                # everything" where-constraint so that connections between the
                # where clauses won't exclude valid results.
                self.where.add(EverythingNode(), AND)
        elif self.where:
            # rhs has an empty where clause.
            w = self.where_class()
            w.add(EverythingNode(), AND)
        else:
            w = self.where_class()
        self.where.add(w, connector)

        # Selection columns and extra extensions are those provided by 'rhs'.
        self.select = []
        for col, field in rhs.select:
            if isinstance(col, (list, tuple)):
                new_col = change_map.get(col[0], col[0]), col[1]
                self.select.append(SelectInfo(new_col, field))
            else:
                new_col = col.relabeled_clone(change_map)
                self.select.append(SelectInfo(new_col, field))

        if connector == OR:
            # It would be nice to be able to handle this, but the queries don't
            # really make sense (or return consistent value sets). Not worth
            # the extra complexity when you can write a real query instead.
            if self._extra and rhs._extra:
                raise ValueError("When merging querysets using 'or', you "
                        "cannot have extra(select=...) on both sides.")
        self.extra.update(rhs.extra)
        extra_select_mask = set()
        if self.extra_select_mask is not None:
            extra_select_mask.update(self.extra_select_mask)
        if rhs.extra_select_mask is not None:
            extra_select_mask.update(rhs.extra_select_mask)
        if extra_select_mask:
            self.set_extra_mask(extra_select_mask)
        self.extra_tables += rhs.extra_tables

        # Ordering uses the 'rhs' ordering, unless it has none, in which case
        # the current ordering is used.
        self.order_by = rhs.order_by[:] if rhs.order_by else self.order_by
        self.extra_order_by = rhs.extra_order_by or self.extra_order_by

    def deferred_to_data(self, target, callback):
        """
        Converts the self.deferred_loading data structure to an alternate data
        structure, describing the field that *will* be loaded. This is used to
        compute the columns to select from the database and also by the
        QuerySet class to work out which fields are being initialised on each
        model. Models that have all their fields included aren't mentioned in
        the result, only those that have field restrictions in place.

        The "target" parameter is the instance that is populated (in place).
        The "callback" is a function that is called whenever a (model, field)
        pair need to be added to "target". It accepts three parameters:
        "target", and the model and list of fields being added for that model.
        """
        field_names, defer = self.deferred_loading
        if not field_names:
            return
        orig_opts = self.get_meta()
        seen = {}
        must_include = {orig_opts.concrete_model: set([orig_opts.pk])}
        for field_name in field_names:
            parts = field_name.split(LOOKUP_SEP)
            cur_model = self.model
            opts = orig_opts
            for name in parts[:-1]:
                old_model = cur_model
                source = opts.get_field_by_name(name)[0]
                if is_reverse_o2o(source):
                    cur_model = source.model
                else:
                    cur_model = source.rel.to
                opts = cur_model._meta
                # Even if we're "just passing through" this model, we must add
                # both the current model's pk and the related reference field
                # (if it's not a reverse relation) to the things we select.
                if not is_reverse_o2o(source):
                    must_include[old_model].add(source)
                add_to_dict(must_include, cur_model, opts.pk)
            field, model, _, _ = opts.get_field_by_name(parts[-1])
            if model is None:
                model = cur_model
            if not is_reverse_o2o(field):
                add_to_dict(seen, model, field)

        if defer:
            # We need to load all fields for each model, except those that
            # appear in "seen" (for all models that appear in "seen"). The only
            # slight complexity here is handling fields that exist on parent
            # models.
            workset = {}
            for model, values in six.iteritems(seen):
                for field, m in model._meta.get_fields_with_model():
                    if field in values:
                        continue
                    add_to_dict(workset, m or model, field)
            for model, values in six.iteritems(must_include):
                # If we haven't included a model in workset, we don't add the
                # corresponding must_include fields for that model, since an
                # empty set means "include all fields". That's why there's no
                # "else" branch here.
                if model in workset:
                    workset[model].update(values)
            for model, values in six.iteritems(workset):
                callback(target, model, values)
        else:
            for model, values in six.iteritems(must_include):
                if model in seen:
                    seen[model].update(values)
                else:
                    # As we've passed through this model, but not explicitly
                    # included any fields, we have to make sure it's mentioned
                    # so that only the "must include" fields are pulled in.
                    seen[model] = values
            # Now ensure that every model in the inheritance chain is mentioned
            # in the parent list. Again, it must be mentioned to ensure that
            # only "must include" fields are pulled in.
            for model in orig_opts.get_parent_list():
                if model not in seen:
                    seen[model] = set()
            for model, values in six.iteritems(seen):
                callback(target, model, values)

    def deferred_to_columns_cb(self, target, model, fields):
        """
        Callback used by deferred_to_columns(). The "target" parameter should
        be a set instance.
        """
        table = model._meta.db_table
        if table not in target:
            target[table] = set()
        for field in fields:
            target[table].add(field.column)

    def table_alias(self, table_name, create=False):
        """
        Returns a table alias for the given table_name and whether this is a
        new alias or not.

        If 'create' is true, a new alias is always created. Otherwise, the
        most recently created alias for the table (if one exists) is reused.
        """
        current = self.table_map.get(table_name)
        if not create and current:
            alias = current[0]
            self.alias_refcount[alias] += 1
            return alias, False

        # Create a new alias for this table.
        if current:
            alias = '%s%d' % (self.alias_prefix, len(self.alias_map) + 1)
            current.append(alias)
        else:
            # The first occurence of a table uses the table name directly.
            alias = table_name
            self.table_map[alias] = [alias]
        self.alias_refcount[alias] = 1
        self.tables.append(alias)
        return alias, True

    def ref_alias(self, alias):
        """ Increases the reference count for this alias. """
        self.alias_refcount[alias] += 1

    def unref_alias(self, alias, amount=1):
        """ Decreases the reference count for this alias. """
        self.alias_refcount[alias] -= amount

    def promote_joins(self, aliases):
        """
        Promotes recursively the join type of given aliases and its children to
        an outer join. If 'unconditional' is False, the join is only promoted if
        it is nullable or the parent join is an outer join.

        The children promotion is done to avoid join chains that contain a LOUTER
        b INNER c. So, if we have currently a INNER b INNER c and a->b is promoted,
        then we must also promote b->c automatically, or otherwise the promotion
        of a->b doesn't actually change anything in the query results.
        """
        aliases = list(aliases)
        while aliases:
            alias = aliases.pop(0)
            if self.alias_map[alias].join_cols[0][1] is None:
                # This is the base table (first FROM entry) - this table
                # isn't really joined at all in the query, so we should not
                # alter its join type.
                continue
            # Only the first alias (skipped above) should have None join_type
            assert self.alias_map[alias].join_type is not None
            parent_alias = self.alias_map[alias].lhs_alias
            parent_louter = (
                parent_alias
                and self.alias_map[parent_alias].join_type == self.LOUTER)
            already_louter = self.alias_map[alias].join_type == self.LOUTER
            if ((self.alias_map[alias].nullable or parent_louter) and
                    not already_louter):
                data = self.alias_map[alias]._replace(join_type=self.LOUTER)
                self.alias_map[alias] = data
                # Join type of 'alias' changed, so re-examine all aliases that
                # refer to this one.
                aliases.extend(
                    join for join in self.alias_map.keys()
                    if (self.alias_map[join].lhs_alias == alias
                        and join not in aliases))

    def demote_joins(self, aliases):
        """
        Change join type from LOUTER to INNER for all joins in aliases.

        Similarly to promote_joins(), this method must ensure no join chains
        containing first an outer, then an inner join are generated. If we
        are demoting b->c join in chain a LOUTER b LOUTER c then we must
        demote a->b automatically, or otherwise the demotion of b->c doesn't
        actually change anything in the query results. .
        """
        aliases = list(aliases)
        while aliases:
            alias = aliases.pop(0)
            if self.alias_map[alias].join_type == self.LOUTER:
                self.alias_map[alias] = self.alias_map[alias]._replace(join_type=self.INNER)
                parent_alias = self.alias_map[alias].lhs_alias
                if self.alias_map[parent_alias].join_type == self.INNER:
                    aliases.append(parent_alias)

    def reset_refcounts(self, to_counts):
        """
        This method will reset reference counts for aliases so that they match
        the value passed in :param to_counts:.
        """
        for alias, cur_refcount in self.alias_refcount.copy().items():
            unref_amount = cur_refcount - to_counts.get(alias, 0)
            self.unref_alias(alias, unref_amount)

    def change_aliases(self, change_map):
        """
        Changes the aliases in change_map (which maps old-alias -> new-alias),
        relabelling any references to them in select columns and the where
        clause.
        """
        assert set(change_map.keys()).intersection(set(change_map.values())) == set()

        def relabel_column(col):
            if isinstance(col, (list, tuple)):
                old_alias = col[0]
                return (change_map.get(old_alias, old_alias), col[1])
            else:
                return col.relabeled_clone(change_map)
        # 1. Update references in "select" (normal columns plus aliases),
        # "group by", "where" and "having".
        self.where.relabel_aliases(change_map)
        self.having.relabel_aliases(change_map)
        if self.group_by:
            self.group_by = [relabel_column(col) for col in self.group_by]
        self.select = [SelectInfo(relabel_column(s.col), s.field)
                       for s in self.select]
        if self._aggregates:
            self._aggregates = OrderedDict(
                (key, relabel_column(col)) for key, col in self._aggregates.items())

        # 2. Rename the alias in the internal table/alias datastructures.
        for ident, aliases in self.join_map.items():
            del self.join_map[ident]
            aliases = tuple(change_map.get(a, a) for a in aliases)
            ident = (change_map.get(ident[0], ident[0]),) + ident[1:]
            self.join_map[ident] = aliases
        for old_alias, new_alias in six.iteritems(change_map):
            alias_data = self.alias_map[old_alias]
            alias_data = alias_data._replace(rhs_alias=new_alias)
            self.alias_refcount[new_alias] = self.alias_refcount[old_alias]
            del self.alias_refcount[old_alias]
            self.alias_map[new_alias] = alias_data
            del self.alias_map[old_alias]

            table_aliases = self.table_map[alias_data.table_name]
            for pos, alias in enumerate(table_aliases):
                if alias == old_alias:
                    table_aliases[pos] = new_alias
                    break
            for pos, alias in enumerate(self.tables):
                if alias == old_alias:
                    self.tables[pos] = new_alias
                    break
        for key, alias in self.included_inherited_models.items():
            if alias in change_map:
                self.included_inherited_models[key] = change_map[alias]

        # 3. Update any joins that refer to the old alias.
        for alias, data in six.iteritems(self.alias_map):
            lhs = data.lhs_alias
            if lhs in change_map:
                data = data._replace(lhs_alias=change_map[lhs])
                self.alias_map[alias] = data

    def bump_prefix(self, outer_query):
        """
        Changes the alias prefix to the next letter in the alphabet in a way
        that the outer query's aliases and this query's aliases will not
        conflict. Even tables that previously had no alias will get an alias
        after this call.
        """
        if self.alias_prefix != outer_query.alias_prefix:
            # No clashes between self and outer query should be possible.
            return
        self.alias_prefix = chr(ord(self.alias_prefix) + 1)
        while self.alias_prefix in self.subq_aliases:
            self.alias_prefix = chr(ord(self.alias_prefix) + 1)
            assert self.alias_prefix < 'Z'
        self.subq_aliases = self.subq_aliases.union([self.alias_prefix])
        outer_query.subq_aliases = outer_query.subq_aliases.union(self.subq_aliases)
        change_map = OrderedDict()
        for pos, alias in enumerate(self.tables):
            new_alias = '%s%d' % (self.alias_prefix, pos)
            change_map[alias] = new_alias
            self.tables[pos] = new_alias
        self.change_aliases(change_map)

    def get_initial_alias(self):
        """
        Returns the first alias for this query, after increasing its reference
        count.
        """
        if self.tables:
            alias = self.tables[0]
            self.ref_alias(alias)
        else:
            alias = self.join((None, self.get_meta().db_table, None))
        return alias

    def count_active_tables(self):
        """
        Returns the number of tables in this query with a non-zero reference
        count. Note that after execution, the reference counts are zeroed, so
        tables added in compiler will not be seen by this method.
        """
        return len([1 for count in self.alias_refcount.values() if count])

    def join(self, connection, reuse=None, nullable=False, join_field=None):
        """
        Returns an alias for the join in 'connection', either reusing an
        existing alias for that join or creating a new one. 'connection' is a
        tuple (lhs, table, join_cols) where 'lhs' is either an existing
        table alias or a table name. 'join_cols' is a tuple of tuples containing
        columns to join on ((l_id1, r_id1), (l_id2, r_id2)). The join corresponds
        to the SQL equivalent of::

            lhs.l_id1 = table.r_id1 AND lhs.l_id2 = table.r_id2

        The 'reuse' parameter can be either None which means all joins
        (matching the connection) are reusable, or it can be a set containing
        the aliases that can be reused.

        A join is always created as LOUTER if the lhs alias is LOUTER to make
        sure we do not generate chains like t1 LOUTER t2 INNER t3. All new
        joins are created as LOUTER if nullable is True.

        If 'nullable' is True, the join can potentially involve NULL values and
        is a candidate for promotion (to "left outer") when combining querysets.

        The 'join_field' is the field we are joining along (if any).
        """
        lhs, table, join_cols = connection
        assert lhs is None or join_field is not None
        existing = self.join_map.get(connection, ())
        if reuse is None:
            reuse = existing
        else:
            reuse = [a for a in existing if a in reuse]
        for alias in reuse:
            if join_field and self.alias_map[alias].join_field != join_field:
                # The join_map doesn't contain join_field (mainly because
                # fields in Query structs are problematic in pickling), so
                # check that the existing join is created using the same
                # join_field used for the under work join.
                continue
            self.ref_alias(alias)
            return alias

        # No reuse is possible, so we need a new alias.
        alias, _ = self.table_alias(table, True)
        if not lhs:
            # Not all tables need to be joined to anything. No join type
            # means the later columns are ignored.
            join_type = None
        elif self.alias_map[lhs].join_type == self.LOUTER or nullable:
            join_type = self.LOUTER
        else:
            join_type = self.INNER
        join = JoinInfo(table, alias, join_type, lhs, join_cols or ((None, None),), nullable,
                        join_field)
        self.alias_map[alias] = join
        if connection in self.join_map:
            self.join_map[connection] += (alias,)
        else:
            self.join_map[connection] = (alias,)
        return alias

    def setup_inherited_models(self):
        """
        If the model that is the basis for this QuerySet inherits other models,
        we need to ensure that those other models have their tables included in
        the query.

        We do this as a separate step so that subclasses know which
        tables are going to be active in the query, without needing to compute
        all the select columns (this method is called from pre_sql_setup(),
        whereas column determination is a later part, and side-effect, of
        as_sql()).
        """
        opts = self.get_meta()
        root_alias = self.tables[0]
        seen = {None: root_alias}

        for field, model in opts.get_fields_with_model():
            if model not in seen:
                self.join_parent_model(opts, model, root_alias, seen)
        self.included_inherited_models = seen

    def join_parent_model(self, opts, model, alias, seen):
        """
        Makes sure the given 'model' is joined in the query. If 'model' isn't
        a parent of 'opts' or if it is None this method is a no-op.

        The 'alias' is the root alias for starting the join, 'seen' is a dict
        of model -> alias of existing joins. It must also contain a mapping
        of None -> some alias. This will be returned in the no-op case.
        """
        if model in seen:
            return seen[model]
        chain = opts.get_base_chain(model)
        if chain is None:
            return alias
        curr_opts = opts
        for int_model in chain:
            if int_model in seen:
                return seen[int_model]
            # Proxy model have elements in base chain
            # with no parents, assign the new options
            # object and skip to the next base in that
            # case
            if not curr_opts.parents[int_model]:
                curr_opts = int_model._meta
                continue
            link_field = curr_opts.get_ancestor_link(int_model)
            _, _, _, joins, _ = self.setup_joins(
                [link_field.name], curr_opts, alias)
            curr_opts = int_model._meta
            alias = seen[int_model] = joins[-1]
        return alias or seen[None]

    def remove_inherited_models(self):
        """
        Undoes the effects of setup_inherited_models(). Should be called
        whenever select columns (self.select) are set explicitly.
        """
        for key, alias in self.included_inherited_models.items():
            if key:
                self.unref_alias(alias)
        self.included_inherited_models = {}

    def add_aggregate(self, aggregate, model, alias, is_summary):
        """
        Adds a single aggregate expression to the Query
        """
        opts = model._meta
        field_list = aggregate.lookup.split(LOOKUP_SEP)
        if len(field_list) == 1 and self._aggregates and aggregate.lookup in self.aggregates:
            # Aggregate is over an annotation
            field_name = field_list[0]
            col = field_name
            source = self.aggregates[field_name]
            if not is_summary:
                raise FieldError("Cannot compute %s('%s'): '%s' is an aggregate" % (
                    aggregate.name, field_name, field_name))
        elif ((len(field_list) > 1) or
                (field_list[0] not in [i.name for i in opts.fields]) or
                self.group_by is None or
                not is_summary):
            # If:
            #   - the field descriptor has more than one part (foo__bar), or
            #   - the field descriptor is referencing an m2m/m2o field, or
            #   - this is a reference to a model field (possibly inherited), or
            #   - this is an annotation over a model field
            # then we need to explore the joins that are required.

            # Join promotion note - we must not remove any rows here, so use
            # outer join if there isn't any existing join.
            field, sources, opts, join_list, path = self.setup_joins(
                field_list, opts, self.get_initial_alias())

            # Process the join chain to see if it can be trimmed
            targets, _, join_list = self.trim_joins(sources, join_list, path)

            col = targets[0].column
            source = sources[0]
            col = (join_list[-1], col)
        else:
            # The simplest cases. No joins required -
            # just reference the provided column alias.
            field_name = field_list[0]
            source = opts.get_field(field_name)
            col = field_name
        # We want to have the alias in SELECT clause even if mask is set.
        self.append_aggregate_mask([alias])

        # Add the aggregate to the query
        aggregate.add_to_query(self, alias, col=col, source=source, is_summary=is_summary)

    def prepare_lookup_value(self, value, lookups, can_reuse):
        # Default lookup if none given is exact.
        if len(lookups) == 0:
            lookups = ['exact']
        # Interpret '__exact=None' as the sql 'is NULL'; otherwise, reject all
        # uses of None as a query value.
        if value is None:
<<<<<<< HEAD
            if lookups[-1] != 'exact':
=======
            if lookup_type not in ('exact', 'iexact'):
>>>>>>> b80a8357
                raise ValueError("Cannot use None as a query value")
            lookups[-1] = 'isnull'
            value = True
        elif callable(value):
            warnings.warn(
                "Passing callable arguments to queryset is deprecated.",
                PendingDeprecationWarning, stacklevel=2)
            value = value()
        elif isinstance(value, ExpressionNode):
            # If value is a query expression, evaluate it
            value = SQLEvaluator(value, self, reuse=can_reuse)
        if hasattr(value, 'query') and hasattr(value.query, 'bump_prefix'):
            value = value._clone()
            value.query.bump_prefix(self)
        if hasattr(value, 'bump_prefix'):
            value = value.clone()
            value.bump_prefix(self)
        # For Oracle '' is equivalent to null. The check needs to be done
        # at this stage because join promotion can't be done at compiler
        # stage. Using DEFAULT_DB_ALIAS isn't nice, but it is the best we
        # can do here. Similar thing is done in is_nullable(), too.
        if (connections[DEFAULT_DB_ALIAS].features.interprets_empty_strings_as_nulls and
                lookups[-1] == 'exact' and value == ''):
            value = True
            lookups[-1] = ['isnull']
        return value, lookups

    def solve_lookup_type(self, lookup):
        """
        Solve the lookup type from the lookup (eg: 'foobar__id__icontains')
        """
        lookup_splitted = lookup.split(LOOKUP_SEP)
        if self._aggregates:
            aggregate, aggregate_lookups = refs_aggregate(lookup_splitted, self.aggregates)
            if aggregate:
                return aggregate_lookups, (), aggregate
        _, field, _, lookup_parts = self.names_to_path(lookup_splitted, self.get_meta())
        field_parts = lookup_splitted[0:len(lookup_splitted) - len(lookup_parts)]
        if len(lookup_parts) == 0:
            lookup_parts = ['exact']
        elif len(lookup_parts) > 1:
            if not field_parts:
                raise FieldError(
                    'Invalid lookup "%s" for model %s".' %
                    (lookup, self.get_meta().model.__name__))
        return lookup_parts, field_parts, False

    def build_lookup(self, lookups, lhs, rhs):
        lookups = lookups[:]
        while lookups:
            lookup = lookups[0]
            next = lhs.get_lookup(lookup)
            if next:
                if len(lookups) == 1:
                    # This was the last lookup, so return value lookup.
                    if issubclass(next, Extract):
                        lookups.append('exact')
                        lhs = next(lhs, lookups)
                    else:
                        return next(lhs, rhs)
                else:
                    lhs = next(lhs, lookups)
            # A field's get_lookup() can return None to opt for backwards
            # compatibility path.
            elif len(lookups) > 2:
                raise FieldError(
                    "Unsupported lookup for field '%s'" % lhs.output_type.name)
            else:
                return None
            lookups = lookups[1:]

    def build_filter(self, filter_expr, branch_negated=False, current_negated=False,
                     can_reuse=None, connector=AND):
        """
        Builds a WhereNode for a single filter clause, but doesn't add it
        to this Query. Query.add_q() will then add this filter to the where
        or having Node.

        The 'branch_negated' tells us if the current branch contains any
        negations. This will be used to determine if subqueries are needed.

        The 'current_negated' is used to determine if the current filter is
        negated or not and this will be used to determine if IS NULL filtering
        is needed.

        The difference between current_netageted and branch_negated is that
        branch_negated is set on first negation, but current_negated is
        flipped for each negation.

        Note that add_filter will not do any negating itself, that is done
        upper in the code by add_q().

        The 'can_reuse' is a set of reusable joins for multijoins.

        The method will create a filter clause that can be added to the current
        query. However, if the filter isn't added to the query then the caller
        is responsible for unreffing the joins used.
        """
        arg, value = filter_expr
        if not arg:
            raise FieldError("Cannot parse keyword query %r" % arg)
        lookups, parts, reffed_aggregate = self.solve_lookup_type(arg)

        # Work out the lookup type and remove it from the end of 'parts',
        # if necessary.
        value, lookups = self.prepare_lookup_value(value, lookups, can_reuse)
        used_joins = getattr(value, '_used_joins', [])

        clause = self.where_class()
        if reffed_aggregate:
            condition = self.build_lookup(lookups, reffed_aggregate, value)
            if not condition:
                # Backwards compat for custom lookups
                assert len(lookups) == 1
                condition = (reffed_aggregate, lookups[0], value)
            clause.add(condition, AND)
            return clause, []

        opts = self.get_meta()
        alias = self.get_initial_alias()
        allow_many = not branch_negated

        try:
            field, sources, opts, join_list, path = self.setup_joins(
                parts, opts, alias, can_reuse, allow_many)
        except MultiJoin as e:
            return self.split_exclude(filter_expr, LOOKUP_SEP.join(parts[:e.level]),
                                      can_reuse, e.names_with_path)

        if can_reuse is not None:
            can_reuse.update(join_list)
        used_joins = set(used_joins).union(set(join_list))

        # Process the join list to see if we can remove any non-needed joins from
        # the far end (fewer tables in a query is better).
        targets, alias, join_list = self.trim_joins(sources, join_list, path)

        if hasattr(field, 'get_lookup_constraint'):
            # For now foreign keys get special treatment. This should be
            # refactored when composite fields lands.
            condition = field.get_lookup_constraint(self.where_class, alias, targets, sources,
                                                    lookups, value)
            lookup_type = lookups[-1]
        else:
            assert(len(targets) == 1)
            col = Col(alias, targets[0], field)
            condition = self.build_lookup(lookups, col, value)
            if not condition:
                # Backwards compat for custom lookups
                if lookups[0] not in self.query_terms:
                    raise FieldError(
                        "Join on field '%s' not permitted. Did you "
                        "misspell '%s' for the lookup type?" %
                        (col.output_type.name, lookups[0]))
                if len(lookups) > 1:
                    raise FieldError("Nested lookup '%s' not supported." %
                                     LOOKUP_SEP.join(lookups))
                condition = (Constraint(alias, targets[0].column, field), lookups[0], value)
                lookup_type = lookups[-1]
            else:
                lookup_type = condition.lookup_name

        clause.add(condition, AND)

        require_outer = lookup_type == 'isnull' and value is True and not current_negated
        if current_negated and (lookup_type != 'isnull' or value is False):
            require_outer = True
            if (lookup_type != 'isnull' and (
                    self.is_nullable(targets[0]) or
                    self.alias_map[join_list[-1]].join_type == self.LOUTER)):
                # The condition added here will be SQL like this:
                # NOT (col IS NOT NULL), where the first NOT is added in
                # upper layers of code. The reason for addition is that if col
                # is null, then col != someval will result in SQL "unknown"
                # which isn't the same as in Python. The Python None handling
                # is wanted, and it can be gotten by
                # (col IS NULL OR col != someval)
                #   <=>
                # NOT (col IS NOT NULL AND col = someval).
                lookup_class = targets[0].get_lookup('isnull')
                clause.add(lookup_class(Col(alias, targets[0], sources[0]), False), AND)
        return clause, used_joins if not require_outer else ()

    def add_filter(self, filter_clause):
        self.add_q(Q(**{filter_clause[0]: filter_clause[1]}))

    def need_having(self, obj):
        """
        Returns whether or not all elements of this q_object need to be put
        together in the HAVING clause.
        """
        if not self._aggregates:
            return False
        if not isinstance(obj, Node):
            return (refs_aggregate(obj[0].split(LOOKUP_SEP), self.aggregates)[0]
                    or (hasattr(obj[1], 'contains_aggregate')
                        and obj[1].contains_aggregate(self.aggregates)))
        return any(self.need_having(c) for c in obj.children)

    def split_having_parts(self, q_object, negated=False):
        """
        Returns a list of q_objects which need to go into the having clause
        instead of the where clause. Removes the splitted out nodes from the
        given q_object. Note that the q_object is altered, so cloning it is
        needed.
        """
        having_parts = []
        for c in q_object.children[:]:
            # When constucting the having nodes we need to take care to
            # preserve the negation status from the upper parts of the tree
            if isinstance(c, Node):
                # For each negated child, flip the in_negated flag.
                in_negated = c.negated ^ negated
                if c.connector == OR and self.need_having(c):
                    # A subtree starting from OR clause must go into having in
                    # whole if any part of that tree references an aggregate.
                    q_object.children.remove(c)
                    having_parts.append(c)
                    c.negated = in_negated
                else:
                    having_parts.extend(
                        self.split_having_parts(c, in_negated)[1])
            elif self.need_having(c):
                q_object.children.remove(c)
                new_q = self.where_class(children=[c], negated=negated)
                having_parts.append(new_q)
        return q_object, having_parts

    def add_q(self, q_object):
        """
        A preprocessor for the internal _add_q(). Responsible for
        splitting the given q_object into where and having parts and
        setting up some internal variables.
        """
        if not self.need_having(q_object):
            where_part, having_parts = q_object, []
        else:
            where_part, having_parts = self.split_having_parts(
                q_object.clone(), q_object.negated)
        # For join promotion this case is doing an AND for the added q_object
        # and existing conditions. So, any existing inner join forces the join
        # type to remain inner. Existing outer joins can however be demoted.
        # (Consider case where rel_a is LOUTER and rel_a__col=1 is added - if
        # rel_a doesn't produce any rows, then the whole condition must fail.
        # So, demotion is OK.
        existing_inner = set(
            (a for a in self.alias_map if self.alias_map[a].join_type == self.INNER))
        clause, require_inner = self._add_q(where_part, self.used_aliases)
        self.where.add(clause, AND)
        for hp in having_parts:
            clause, _ = self._add_q(hp, self.used_aliases)
            self.having.add(clause, AND)
        self.demote_joins(existing_inner)

    def _add_q(self, q_object, used_aliases, branch_negated=False,
               current_negated=False):
        """
        Adds a Q-object to the current filter.
        """
        connector = q_object.connector
        current_negated = current_negated ^ q_object.negated
        branch_negated = branch_negated or q_object.negated
        # Note that if the connector happens to match what we have already in
        # the tree, the add will be a no-op.
        target_clause = self.where_class(connector=connector,
                                         negated=q_object.negated)
        joinpromoter = JoinPromoter(q_object.connector, len(q_object.children))
        for child in q_object.children:
            if isinstance(child, Node):
                child_clause, needed_inner = self._add_q(
                    child, used_aliases, branch_negated,
                    current_negated)
                joinpromoter.add_votes(needed_inner)
            else:
                child_clause, needed_inner = self.build_filter(
                    child, can_reuse=used_aliases, branch_negated=branch_negated,
                    current_negated=current_negated, connector=connector)
                joinpromoter.add_votes(needed_inner)
            target_clause.add(child_clause, connector)
        needed_inner = joinpromoter.update_join_types(self)
        return target_clause, needed_inner

    def names_to_path(self, names, opts, allow_many=True, fail_on_missing=False):
        """
        Walks the names path and turns them PathInfo tuples. Note that a
        single name in 'names' can generate multiple PathInfos (m2m for
        example).

        'names' is the path of names to travel, 'opts' is the model Options we
        start the name resolving from, 'allow_many' is as for setup_joins().

        Returns a list of PathInfo tuples. In addition returns the final field
        (the last used join field), and target (which is a field guaranteed to
        contain the same value as the final field).
        """
        path, names_with_path = [], []
        for pos, name in enumerate(names):
            if name == 'pk':
                name = opts.pk.name
            try:
                field, model, direct, m2m = opts.get_field_by_name(name)
            except FieldDoesNotExist:
                # We didn't found the current field, so move position back
                # one step.
                pos -= 1
                break
            # Check if we need any joins for concrete inheritance cases (the
            # field lives in parent, but we are currently in one of its
            # children)
            if model:
                # The field lives on a base class of the current model.
                # Skip the chain of proxy to the concrete proxied model
                proxied_model = opts.concrete_model

                for int_model in opts.get_base_chain(model):
                    if int_model is proxied_model:
                        opts = int_model._meta
                    else:
                        final_field = opts.parents[int_model]
                        targets = (final_field.rel.get_related_field(),)
                        opts = int_model._meta
                        path.append(PathInfo(final_field.model._meta, opts, targets, final_field, False, True))
            if hasattr(field, 'get_path_info'):
                pathinfos = field.get_path_info()
                if not allow_many:
                    for inner_pos, p in enumerate(pathinfos):
                        if p.m2m:
                            names_with_path.append((name, pathinfos[0:inner_pos + 1]))
                            raise MultiJoin(pos + 1, names_with_path)
                last = pathinfos[-1]
                path.extend(pathinfos)
                final_field = last.join_field
                opts = last.to_opts
                targets = last.target_fields
                names_with_path.append((name, pathinfos))
            else:
                # Local non-relational field.
                final_field = field
                targets = (field,)
                break
        if pos == -1 or (fail_on_missing and pos + 1 != len(names)):
            self.raise_field_error(opts, name)
        return path, final_field, targets, names[pos + 1:]

    def raise_field_error(self, opts, name):
        available = opts.get_all_field_names() + list(self.aggregate_select)
        raise FieldError("Cannot resolve keyword %r into field. "
                         "Choices are: %s" % (name, ", ".join(available)))

    def setup_joins(self, names, opts, alias, can_reuse=None, allow_many=True):
        """
        Compute the necessary table joins for the passage through the fields
        given in 'names'. 'opts' is the Options class for the current model
        (which gives the table we are starting from), 'alias' is the alias for
        the table to start the joining from.

        The 'can_reuse' defines the reverse foreign key joins we can reuse. It
        can be None in which case all joins are reusable or a set of aliases
        that can be reused. Note that non-reverse foreign keys are always
        reusable when using setup_joins().

        If 'allow_many' is False, then any reverse foreign key seen will
        generate a MultiJoin exception.

        Returns the final field involved in the joins, the target field (used
        for any 'where' constraint), the final 'opts' value, the joins and the
        field path travelled to generate the joins.

        The target field is the field containing the concrete value. Final
        field can be something different, for example foreign key pointing to
        that value. Final field is needed for example in some value
        conversions (convert 'obj' in fk__id=obj to pk val using the foreign
        key field for example).
        """
        joins = [alias]
        # First, generate the path for the names
        path, final_field, targets, rest = self.names_to_path(
            names, opts, allow_many, fail_on_missing=True)

        # Then, add the path to the query's joins. Note that we can't trim
        # joins at this stage - we will need the information about join type
        # of the trimmed joins.
        for pos, join in enumerate(path):
            opts = join.to_opts
            if join.direct:
                nullable = self.is_nullable(join.join_field)
            else:
                nullable = True
            connection = alias, opts.db_table, join.join_field.get_joining_columns()
            reuse = can_reuse if join.m2m else None
            alias = self.join(
                connection, reuse=reuse, nullable=nullable, join_field=join.join_field)
            joins.append(alias)
        return final_field, targets, opts, joins, path

    def trim_joins(self, targets, joins, path):
        """
        The 'target' parameter is the final field being joined to, 'joins'
        is the full list of join aliases. The 'path' contain the PathInfos
        used to create the joins.

        Returns the final target field and table alias and the new active
        joins.

        We will always trim any direct join if we have the target column
        available already in the previous table. Reverse joins can't be
        trimmed as we don't know if there is anything on the other side of
        the join.
        """
        joins = joins[:]
        for pos, info in enumerate(reversed(path)):
            if len(joins) == 1 or not info.direct:
                break
            join_targets = set(t.column for t in info.join_field.foreign_related_fields)
            cur_targets = set(t.column for t in targets)
            if not cur_targets.issubset(join_targets):
                break
            targets = tuple(r[0] for r in info.join_field.related_fields if r[1].column in cur_targets)
            self.unref_alias(joins.pop())
        return targets, joins[-1], joins

    def split_exclude(self, filter_expr, prefix, can_reuse, names_with_path):
        """
        When doing an exclude against any kind of N-to-many relation, we need
        to use a subquery. This method constructs the nested query, given the
        original exclude filter (filter_expr) and the portion up to the first
        N-to-many relation field.

        As an example we could have original filter ~Q(child__name='foo').
        We would get here with filter_expr = child__name, prefix = child and
        can_reuse is a set of joins usable for filters in the original query.

        We will turn this into equivalent of:
            WHERE NOT (pk IN (SELECT parent_id FROM thetable
                              WHERE name = 'foo' AND parent_id IS NOT NULL))

        It might be worth it to consider using WHERE NOT EXISTS as that has
        saner null handling, and is easier for the backend's optimizer to
        handle.
        """
        # Generate the inner query.
        query = Query(self.model)
        query.add_filter(filter_expr)
        query.clear_ordering(True)
        # Try to have as simple as possible subquery -> trim leading joins from
        # the subquery.
        trimmed_prefix, contains_louter = query.trim_start(names_with_path)
        query.remove_inherited_models()

        # Add extra check to make sure the selected field will not be null
        # since we are adding a IN <subquery> clause. This prevents the
        # database from tripping over IN (...,NULL,...) selects and returning
        # nothing
        alias, col = query.select[0].col
        if self.is_nullable(query.select[0].field):
            lookup_class = query.select[0].field.get_lookup('isnull')
            lookup = lookup_class(Col(alias, query.select[0].field, query.select[0].field), False)
            query.where.add(lookup, AND)
        if alias in can_reuse:
            select_field = query.select[0].field
            pk = select_field.model._meta.pk
            # Need to add a restriction so that outer query's filters are in effect for
            # the subquery, too.
            query.bump_prefix(self)
            lookup_class = select_field.get_lookup('exact')
            lookup = lookup_class(Col(query.select[0].col[0], pk, pk),
                                  Col(alias, pk, pk))
            query.where.add(lookup, AND)

        condition, needed_inner = self.build_filter(
            ('%s__in' % trimmed_prefix, query),
            current_negated=True, branch_negated=True, can_reuse=can_reuse)
        if contains_louter:
            or_null_condition, _ = self.build_filter(
                ('%s__isnull' % trimmed_prefix, True),
                current_negated=True, branch_negated=True, can_reuse=can_reuse)
            condition.add(or_null_condition, OR)
            # Note that the end result will be:
            # (outercol NOT IN innerq AND outercol IS NOT NULL) OR outercol IS NULL.
            # This might look crazy but due to how IN works, this seems to be
            # correct. If the IS NOT NULL check is removed then outercol NOT
            # IN will return UNKNOWN. If the IS NULL check is removed, then if
            # outercol IS NULL we will not match the row.
        return condition, needed_inner

    def set_empty(self):
        self.where = EmptyWhere()
        self.having = EmptyWhere()

    def is_empty(self):
        return isinstance(self.where, EmptyWhere) or isinstance(self.having, EmptyWhere)

    def set_limits(self, low=None, high=None):
        """
        Adjusts the limits on the rows retrieved. We use low/high to set these,
        as it makes it more Pythonic to read and write. When the SQL query is
        created, they are converted to the appropriate offset and limit values.

        Any limits passed in here are applied relative to the existing
        constraints. So low is added to the current low value and both will be
        clamped to any existing high value.
        """
        if high is not None:
            if self.high_mark is not None:
                self.high_mark = min(self.high_mark, self.low_mark + high)
            else:
                self.high_mark = self.low_mark + high
        if low is not None:
            if self.high_mark is not None:
                self.low_mark = min(self.high_mark, self.low_mark + low)
            else:
                self.low_mark = self.low_mark + low

    def clear_limits(self):
        """
        Clears any existing limits.
        """
        self.low_mark, self.high_mark = 0, None

    def can_filter(self):
        """
        Returns True if adding filters to this instance is still possible.

        Typically, this means no limits or offsets have been put on the results.
        """
        return not self.low_mark and self.high_mark is None

    def clear_select_clause(self):
        """
        Removes all fields from SELECT clause.
        """
        self.select = []
        self.default_cols = False
        self.select_related = False
        self.set_extra_mask(())
        self.set_aggregate_mask(())

    def clear_select_fields(self):
        """
        Clears the list of fields to select (but not extra_select columns).
        Some queryset types completely replace any existing list of select
        columns.
        """
        self.select = []

    def add_distinct_fields(self, *field_names):
        """
        Adds and resolves the given fields to the query's "distinct on" clause.
        """
        self.distinct_fields = field_names
        self.distinct = True

    def add_fields(self, field_names, allow_m2m=True):
        """
        Adds the given (model) fields to the select set. The field names are
        added in the order specified.
        """
        alias = self.get_initial_alias()
        opts = self.get_meta()

        try:
            for name in field_names:
                # Join promotion note - we must not remove any rows here, so
                # if there is no existing joins, use outer join.
                field, targets, u2, joins, path = self.setup_joins(
                    name.split(LOOKUP_SEP), opts, alias, can_reuse=None,
                    allow_many=allow_m2m)
                targets, final_alias, joins = self.trim_joins(targets, joins, path)
                for target in targets:
                    self.select.append(SelectInfo((final_alias, target.column), target))
        except MultiJoin:
            raise FieldError("Invalid field name: '%s'" % name)
        except FieldError:
            if LOOKUP_SEP in name:
                # For lookups spanning over relationships, show the error
                # from the model on which the lookup failed.
                raise
            else:
                names = sorted(opts.get_all_field_names() + list(self.extra)
                               + list(self.aggregate_select))
                raise FieldError("Cannot resolve keyword %r into field. "
                                 "Choices are: %s" % (name, ", ".join(names)))
        self.remove_inherited_models()

    def add_ordering(self, *ordering):
        """
        Adds items from the 'ordering' sequence to the query's "order by"
        clause. These items are either field names (not column names) --
        possibly with a direction prefix ('-' or '?') -- or ordinals,
        corresponding to column positions in the 'select' list.

        If 'ordering' is empty, all ordering is cleared from the query.
        """
        errors = []
        for item in ordering:
            if not ORDER_PATTERN.match(item):
                errors.append(item)
        if errors:
            raise FieldError('Invalid order_by arguments: %s' % errors)
        if ordering:
            self.order_by.extend(ordering)
        else:
            self.default_ordering = False

    def clear_ordering(self, force_empty):
        """
        Removes any ordering settings. If 'force_empty' is True, there will be
        no ordering in the resulting query (not even the model's default).
        """
        self.order_by = []
        self.extra_order_by = ()
        if force_empty:
            self.default_ordering = False

    def set_group_by(self):
        """
        Expands the GROUP BY clause required by the query.

        This will usually be the set of all non-aggregate fields in the
        return data. If the database backend supports grouping by the
        primary key, and the query would be equivalent, the optimization
        will be made automatically.
        """
        self.group_by = []

        for col, _ in self.select:
            self.group_by.append(col)

    def add_count_column(self):
        """
        Converts the query to do count(...) or count(distinct(pk)) in order to
        get its size.
        """
        if not self.distinct:
            if not self.select:
                count = self.aggregates_module.Count('*', is_summary=True)
            else:
                assert len(self.select) == 1, \
                    "Cannot add count col with multiple cols in 'select': %r" % self.select
                count = self.aggregates_module.Count(self.select[0].col)
        else:
            opts = self.get_meta()
            if not self.select:
                count = self.aggregates_module.Count(
                    (self.join((None, opts.db_table, None)), opts.pk.column),
                    is_summary=True, distinct=True)
            else:
                # Because of SQL portability issues, multi-column, distinct
                # counts need a sub-query -- see get_count() for details.
                assert len(self.select) == 1, \
                    "Cannot add count col with multiple cols in 'select'."

                count = self.aggregates_module.Count(self.select[0].col, distinct=True)
            # Distinct handling is done in Count(), so don't do it at this
            # level.
            self.distinct = False

        # Set only aggregate to be the count column.
        # Clear out the select cache to reflect the new unmasked aggregates.
        self._aggregates = {None: count}
        self.set_aggregate_mask(None)
        self.group_by = None

    def add_select_related(self, fields):
        """
        Sets up the select_related data structure so that we only select
        certain related models (as opposed to all models, when
        self.select_related=True).
        """
        if isinstance(self.select_related, bool):
            field_dict = {}
        else:
            field_dict = self.select_related
        for field in fields:
            d = field_dict
            for part in field.split(LOOKUP_SEP):
                d = d.setdefault(part, {})
        self.select_related = field_dict
        self.related_select_cols = []

    def add_extra(self, select, select_params, where, params, tables, order_by):
        """
        Adds data to the various extra_* attributes for user-created additions
        to the query.
        """
        if select:
            # We need to pair any placeholder markers in the 'select'
            # dictionary with their parameters in 'select_params' so that
            # subsequent updates to the select dictionary also adjust the
            # parameters appropriately.
            select_pairs = OrderedDict()
            if select_params:
                param_iter = iter(select_params)
            else:
                param_iter = iter([])
            for name, entry in select.items():
                entry = force_text(entry)
                entry_params = []
                pos = entry.find("%s")
                while pos != -1:
                    entry_params.append(next(param_iter))
                    pos = entry.find("%s", pos + 2)
                select_pairs[name] = (entry, entry_params)
            # This is order preserving, since self.extra_select is an OrderedDict.
            self.extra.update(select_pairs)
        if where or params:
            self.where.add(ExtraWhere(where, params), AND)
        if tables:
            self.extra_tables += tuple(tables)
        if order_by:
            self.extra_order_by = order_by

    def clear_deferred_loading(self):
        """
        Remove any fields from the deferred loading set.
        """
        self.deferred_loading = (set(), True)

    def add_deferred_loading(self, field_names):
        """
        Add the given list of model field names to the set of fields to
        exclude from loading from the database when automatic column selection
        is done. The new field names are added to any existing field names that
        are deferred (or removed from any existing field names that are marked
        as the only ones for immediate loading).
        """
        # Fields on related models are stored in the literal double-underscore
        # format, so that we can use a set datastructure. We do the foo__bar
        # splitting and handling when computing the SQL colum names (as part of
        # get_columns()).
        existing, defer = self.deferred_loading
        if defer:
            # Add to existing deferred names.
            self.deferred_loading = existing.union(field_names), True
        else:
            # Remove names from the set of any existing "immediate load" names.
            self.deferred_loading = existing.difference(field_names), False

    def add_immediate_loading(self, field_names):
        """
        Add the given list of model field names to the set of fields to
        retrieve when the SQL is executed ("immediate loading" fields). The
        field names replace any existing immediate loading field names. If
        there are field names already specified for deferred loading, those
        names are removed from the new field_names before storing the new names
        for immediate loading. (That is, immediate loading overrides any
        existing immediate values, but respects existing deferrals.)
        """
        existing, defer = self.deferred_loading
        field_names = set(field_names)
        if 'pk' in field_names:
            field_names.remove('pk')
            field_names.add(self.get_meta().pk.name)

        if defer:
            # Remove any existing deferred names from the current set before
            # setting the new names.
            self.deferred_loading = field_names.difference(existing), False
        else:
            # Replace any existing "immediate load" field names.
            self.deferred_loading = field_names, False

    def get_loaded_field_names(self):
        """
        If any fields are marked to be deferred, returns a dictionary mapping
        models to a set of names in those fields that will be loaded. If a
        model is not in the returned dictionary, none of it's fields are
        deferred.

        If no fields are marked for deferral, returns an empty dictionary.
        """
        # We cache this because we call this function multiple times
        # (compiler.fill_related_selections, query.iterator)
        try:
            return self._loaded_field_names_cache
        except AttributeError:
            collection = {}
            self.deferred_to_data(collection, self.get_loaded_field_names_cb)
            self._loaded_field_names_cache = collection
            return collection

    def get_loaded_field_names_cb(self, target, model, fields):
        """
        Callback used by get_deferred_field_names().
        """
        target[model] = set(f.name for f in fields)

    def set_aggregate_mask(self, names):
        "Set the mask of aggregates that will actually be returned by the SELECT"
        if names is None:
            self.aggregate_select_mask = None
        else:
            self.aggregate_select_mask = set(names)
        self._aggregate_select_cache = None

    def append_aggregate_mask(self, names):
        if self.aggregate_select_mask is not None:
            self.set_aggregate_mask(set(names).union(self.aggregate_select_mask))

    def set_extra_mask(self, names):
        """
        Set the mask of extra select items that will be returned by SELECT,
        we don't actually remove them from the Query since they might be used
        later
        """
        if names is None:
            self.extra_select_mask = None
        else:
            self.extra_select_mask = set(names)
        self._extra_select_cache = None

    @property
    def aggregate_select(self):
        """The OrderedDict of aggregate columns that are not masked, and should
        be used in the SELECT clause.

        This result is cached for optimization purposes.
        """
        if self._aggregate_select_cache is not None:
            return self._aggregate_select_cache
        elif not self._aggregates:
            return {}
        elif self.aggregate_select_mask is not None:
            self._aggregate_select_cache = OrderedDict(
                (k, v) for k, v in self.aggregates.items()
                if k in self.aggregate_select_mask
            )
            return self._aggregate_select_cache
        else:
            return self.aggregates

    @property
    def extra_select(self):
        if self._extra_select_cache is not None:
            return self._extra_select_cache
        if not self._extra:
            return {}
        elif self.extra_select_mask is not None:
            self._extra_select_cache = OrderedDict(
                (k, v) for k, v in self.extra.items()
                if k in self.extra_select_mask
            )
            return self._extra_select_cache
        else:
            return self.extra

    def trim_start(self, names_with_path):
        """
        Trims joins from the start of the join path. The candidates for trim
        are the PathInfos in names_with_path structure that are m2m joins.

        Also sets the select column so the start matches the join.

        This method is meant to be used for generating the subquery joins &
        cols in split_exclude().

        Returns a lookup usable for doing outerq.filter(lookup=self). Returns
        also if the joins in the prefix contain a LEFT OUTER join.
        _"""
        all_paths = []
        for _, paths in names_with_path:
            all_paths.extend(paths)
        contains_louter = False
        for pos, path in enumerate(all_paths):
            if path.m2m:
                break
            if self.alias_map[self.tables[pos + 1]].join_type == self.LOUTER:
                contains_louter = True
            self.unref_alias(self.tables[pos])
        # The path.join_field is a Rel, lets get the other side's field
        join_field = path.join_field.field
        # Build the filter prefix.
        trimmed_prefix = []
        paths_in_prefix = pos
        for name, path in names_with_path:
            if paths_in_prefix - len(path) < 0:
                break
            trimmed_prefix.append(name)
            paths_in_prefix -= len(path)
        trimmed_prefix.append(
            join_field.foreign_related_fields[0].name)
        trimmed_prefix = LOOKUP_SEP.join(trimmed_prefix)
        # Lets still see if we can trim the first join from the inner query
        # (that is, self). We can't do this for LEFT JOINs because we would
        # miss those rows that have nothing on the outer side.
        if self.alias_map[self.tables[pos + 1]].join_type != self.LOUTER:
            select_fields = [r[0] for r in join_field.related_fields]
            select_alias = self.tables[pos + 1]
            self.unref_alias(self.tables[pos])
            extra_restriction = join_field.get_extra_restriction(
                self.where_class, None, self.tables[pos + 1])
            if extra_restriction:
                self.where.add(extra_restriction, AND)
        else:
            # TODO: It might be possible to trim more joins from the start of the
            # inner query if it happens to have a longer join chain containing the
            # values in select_fields. Lets punt this one for now.
            select_fields = [r[1] for r in join_field.related_fields]
            select_alias = self.tables[pos]
        self.select = [SelectInfo((select_alias, f.column), f) for f in select_fields]
        return trimmed_prefix, contains_louter

    def is_nullable(self, field):
        """
        A helper to check if the given field should be treated as nullable.

        Some backends treat '' as null and Django treats such fields as
        nullable for those backends. In such situations field.null can be
        False even if we should treat the field as nullable.
        """
        # We need to use DEFAULT_DB_ALIAS here, as QuerySet does not have
        # (nor should it have) knowledge of which connection is going to be
        # used. The proper fix would be to defer all decisions where
        # is_nullable() is needed to the compiler stage, but that is not easy
        # to do currently.
        if ((connections[DEFAULT_DB_ALIAS].features.interprets_empty_strings_as_nulls)
                and field.empty_strings_allowed):
            return True
        else:
            return field.null


def get_order_dir(field, default='ASC'):
    """
    Returns the field name and direction for an order specification. For
    example, '-foo' is returned as ('foo', 'DESC').

    The 'default' param is used to indicate which way no prefix (or a '+'
    prefix) should sort. The '-' prefix always sorts the opposite way.
    """
    dirn = ORDER_DIR[default]
    if field[0] == '-':
        return field[1:], dirn[1]
    return field, dirn[0]


def add_to_dict(data, key, value):
    """
    A helper function to add "value" to the set of values for "key", whether or
    not "key" already exists.
    """
    if key in data:
        data[key].add(value)
    else:
        data[key] = set([value])


def is_reverse_o2o(field):
    """
    A little helper to check if the given field is reverse-o2o. The field is
    expected to be some sort of relation field or related object.
    """
    return not hasattr(field, 'rel') and field.field.unique


def alias_diff(refcounts_before, refcounts_after):
    """
    Given the before and after copies of refcounts works out which aliases
    have been added to the after copy.
    """
    # Use -1 as default value so that any join that is created, then trimmed
    # is seen as added.
    return set(t for t in refcounts_after
               if refcounts_after[t] > refcounts_before.get(t, -1))


class JoinPromoter(object):
    """
    A class to abstract away join promotion problems for complex filter
    conditions.
    """

    def __init__(self, connector, num_children):
        self.connector = connector
        self.num_children = num_children
        # Maps of table alias to how many times it is seen as required for
        # inner and/or outer joins.
        self.outer_votes = {}
        self.inner_votes = {}

    def add_votes(self, inner_votes):
        """
        Add single vote per item to self.inner_votes. Parameter can be any
        iterable.
        """
        for voted in inner_votes:
            self.inner_votes[voted] = self.inner_votes.get(voted, 0) + 1

    def update_join_types(self, query):
        """
        Change join types so that the generated query is as efficient as
        possible, but still correct. So, change as many joins as possible
        to INNER, but don't make OUTER joins INNER if that could remove
        results from the query.
        """
        to_promote = set()
        to_demote = set()
        for table, votes in self.inner_votes.items():
            # We must use outer joins in OR case when the join isn't contained
            # in all of the joins. Otherwise the INNER JOIN itself could remove
            # valid results. Consider the case where a model with rel_a and
            # rel_b relations is queried with rel_a__col=1 | rel_b__col=2. Now,
            # if rel_a join doesn't produce any results is null (for example
            # reverse foreign key or null value in direct foreign key), and
            # there is a matching row in rel_b with col=2, then an INNER join
            # to rel_a would remove a valid match from the query. So, we need
            # to promote any existing INNER to LOUTER (it is possible this
            # promotion in turn will be demoted later on).
            if self.connector == 'OR' and votes < self.num_children:
                to_promote.add(table)
            # If connector is AND and there is a filter that can match only
            # when there is a joinable row, then use INNER. For example, in
            # rel_a__col=1 & rel_b__col=2, if either of the rels produce NULL
            # as join output, then the col=1 or col=2 can't match (as
            # NULL=anything is always false).
            # For the OR case, if all children voted for a join to be inner,
            # then we can use INNER for the join. For example:
            #     (rel_a__col__icontains=Alex | rel_a__col__icontains=Russell)
            # then if rel_a doesn't produce any rows, the whole condition
            # can't match. Hence we can safely use INNER join.
            if self.connector == 'AND' or (self.connector == 'OR' and
                                           votes == self.num_children):
                to_demote.add(table)
            # Finally, what happens in cases where we have:
            #    (rel_a__col=1|rel_b__col=2) & rel_a__col__gte=0
            # Now, we first generate the OR clause, and promote joins for it
            # in the first if branch above. Both rel_a and rel_b are promoted
            # to LOUTER joins. After that we do the AND case. The OR case
            # voted no inner joins but the rel_a__col__gte=0 votes inner join
            # for rel_a. We demote it back to INNER join (in AND case a single
            # vote is enough). The demotion is OK, if rel_a doesn't produce
            # rows, then the rel_a__col__gte=0 clause can't be true, and thus
            # the whole clause must be false. So, it is safe to use INNER
            # join.
            # Note that in this example we could just as well have the __gte
            # clause and the OR clause swapped. Or we could replace the __gte
            # clause with a OR clause containing rel_a__col=1|rel_a__col=2,
            # and again we could safely demote to INNER.
        query.promote_joins(to_promote)
        query.demote_joins(to_demote)
        return to_demote<|MERGE_RESOLUTION|>--- conflicted
+++ resolved
@@ -1036,11 +1036,7 @@
         # Interpret '__exact=None' as the sql 'is NULL'; otherwise, reject all
         # uses of None as a query value.
         if value is None:
-<<<<<<< HEAD
-            if lookups[-1] != 'exact':
-=======
-            if lookup_type not in ('exact', 'iexact'):
->>>>>>> b80a8357
+            if lookups[-1] not in ('exact', 'iexact'):
                 raise ValueError("Cannot use None as a query value")
             lookups[-1] = 'isnull'
             value = True
