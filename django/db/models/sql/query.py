"""
Create SQL statements for QuerySets.

The code in here encapsulates all of the SQL construction so that QuerySets
themselves do not have to (and could be backed by things other than SQL
databases). The abstraction barrier only works one way: this module has to know
all about the internals of models in order to get the information it needs.
"""

from collections import Mapping, OrderedDict
import copy
import warnings

from django.core.exceptions import FieldError
from django.db import connections, DEFAULT_DB_ALIAS
from django.db.models.constants import LOOKUP_SEP
from django.db.models.aggregates import refs_aggregate
from django.db.models.expressions import ExpressionNode
from django.db.models.fields import FieldDoesNotExist
from django.db.models.query_utils import Q
from django.db.models.related import PathInfo
from django.db.models.sql import aggregates as base_aggregates_module
from django.db.models.sql.constants import (QUERY_TERMS, ORDER_DIR, SINGLE,
        ORDER_PATTERN, JoinInfo, SelectInfo)
from django.db.models.sql.datastructures import EmptyResultSet, Empty, MultiJoin, Col
from django.db.models.sql.expressions import SQLEvaluator
from django.db.models.sql.where import (WhereNode, Constraint, EverythingNode,
    ExtraWhere, AND, OR, EmptyWhere)
from django.utils import six
from django.utils.deprecation import RemovedInDjango19Warning
from django.utils.encoding import force_text
from django.utils.tree import Node

__all__ = ['Query', 'RawQuery']


class RawQuery(object):
    """
    A single raw SQL query
    """

    def __init__(self, sql, using, params=None):
        self.params = params or ()
        self.sql = sql
        self.using = using
        self.cursor = None

        # Mirror some properties of a normal query so that
        # the compiler can be used to process results.
        self.low_mark, self.high_mark = 0, None  # Used for offset/limit
        self.extra_select = {}
        self.aggregate_select = {}

    def clone(self, using):
        return RawQuery(self.sql, using, params=self.params)

    def get_columns(self):
        if self.cursor is None:
            self._execute_query()
        converter = connections[self.using].introspection.column_name_converter
        return [converter(column_meta[0])
                for column_meta in self.cursor.description]

    def __iter__(self):
        # Always execute a new query for a new iterator.
        # This could be optimized with a cache at the expense of RAM.
        self._execute_query()
        if not connections[self.using].features.can_use_chunked_reads:
            # If the database can't use chunked reads we need to make sure we
            # evaluate the entire query up front.
            result = list(self.cursor)
        else:
            result = self.cursor
        return iter(result)

    def __repr__(self):
        return "<RawQuery: %s>" % self

    def __str__(self):
        _type = dict if isinstance(self.params, Mapping) else tuple
        return self.sql % _type(self.params)

    def _execute_query(self):
        self.cursor = connections[self.using].cursor()
        self.cursor.execute(self.sql, self.params)


class Query(object):
    """
    A single SQL query.
    """
    # SQL join types. These are part of the class because their string forms
    # vary from database to database and can be customised by a subclass.
    INNER = 'INNER JOIN'
    LOUTER = 'LEFT OUTER JOIN'

    alias_prefix = 'T'
    subq_aliases = frozenset([alias_prefix])
    query_terms = QUERY_TERMS
    aggregates_module = base_aggregates_module

    compiler = 'SQLCompiler'

    def __init__(self, model, where=WhereNode):
        self.model = model
        self.alias_refcount = {}
        # alias_map is the most important data structure regarding joins.
        # It's used for recording which joins exist in the query and what
        # type they are. The key is the alias of the joined table (possibly
        # the table name) and the value is JoinInfo from constants.py.
        self.alias_map = {}
        self.table_map = {}     # Maps table names to list of aliases.
        self.join_map = {}
        self.default_cols = True
        self.default_ordering = True
        self.standard_ordering = True
        self.used_aliases = set()
        self.filter_is_sticky = False
        self.included_inherited_models = {}

        # SQL-related attributes
        # Select and related select clauses as SelectInfo instances.
        # The select is used for cases where we want to set up the select
        # clause to contain other than default fields (values(), annotate(),
        # subqueries...)
        self.select = []
        # The related_select_cols is used for columns needed for
        # select_related - this is populated in the compile stage.
        self.related_select_cols = []
        self.tables = []    # Aliases in the order they are created.
        self.where = where()
        self.where_class = where
        self.group_by = None
        self.having = where()
        self.order_by = []
        self.low_mark, self.high_mark = 0, None  # Used for offset/limit
        self.distinct = False
        self.distinct_fields = []
        self.select_for_update = False
        self.select_for_update_nowait = False
        self.select_related = False

        # SQL aggregate-related attributes
        # The _aggregates will be an OrderedDict when used. Due to the cost
        # of creating OrderedDict this attribute is created lazily (in
        # self.aggregates property).
        self._aggregates = None  # Maps alias -> SQL aggregate function
        self.aggregate_select_mask = None
        self._aggregate_select_cache = None

        # Arbitrary maximum limit for select_related. Prevents infinite
        # recursion. Can be changed by the depth parameter to select_related().
        self.max_depth = 5

        # These are for extensions. The contents are more or less appended
        # verbatim to the appropriate clause.
        # The _extra attribute is an OrderedDict, lazily created similarly to
        # .aggregates
        self._extra = None  # Maps col_alias -> (col_sql, params).
        self.extra_select_mask = None
        self._extra_select_cache = None

        self.extra_tables = ()
        self.extra_order_by = ()

        # A tuple that is a set of model field names and either True, if these
        # are the fields to defer, or False if these are the only fields to
        # load.
        self.deferred_loading = (set(), True)

    @property
    def extra(self):
        if self._extra is None:
            self._extra = OrderedDict()
        return self._extra

    @property
    def aggregates(self):
        if self._aggregates is None:
            self._aggregates = OrderedDict()
        return self._aggregates

    def __str__(self):
        """
        Returns the query as a string of SQL with the parameter values
        substituted in (use sql_with_params() to see the unsubstituted string).

        Parameter values won't necessarily be quoted correctly, since that is
        done by the database interface at execution time.
        """
        sql, params = self.sql_with_params()
        return sql % params

    def sql_with_params(self):
        """
        Returns the query as an SQL string and the parameters that will be
        substituted into the query.
        """
        return self.get_compiler(DEFAULT_DB_ALIAS).as_sql()

    def __deepcopy__(self, memo):
        result = self.clone(memo=memo)
        memo[id(self)] = result
        return result

    def prepare(self):
        return self

    def get_compiler(self, using=None, connection=None):
        if using is None and connection is None:
            raise ValueError("Need either using or connection")
        if using:
            connection = connections[using]

        # Check that the compiler will be able to execute the query
        for alias, aggregate in self.aggregate_select.items():
            connection.ops.check_aggregate_support(aggregate)

        return connection.ops.compiler(self.compiler)(self, connection, using)

    def get_meta(self):
        """
        Returns the Options instance (the model._meta) from which to start
        processing. Normally, this is self.model._meta, but it can be changed
        by subclasses.
        """
        return self.model._meta

    def clone(self, klass=None, memo=None, **kwargs):
        """
        Creates a copy of the current instance. The 'kwargs' parameter can be
        used by clients to update attributes after copying has taken place.
        """
        obj = Empty()
        obj.__class__ = klass or self.__class__
        obj.model = self.model
        obj.alias_refcount = self.alias_refcount.copy()
        obj.alias_map = self.alias_map.copy()
        obj.table_map = self.table_map.copy()
        obj.join_map = self.join_map.copy()
        obj.default_cols = self.default_cols
        obj.default_ordering = self.default_ordering
        obj.standard_ordering = self.standard_ordering
        obj.included_inherited_models = self.included_inherited_models.copy()
        obj.select = self.select[:]
        obj.related_select_cols = []
        obj.tables = self.tables[:]
        obj.where = self.where.clone()
        obj.where_class = self.where_class
        if self.group_by is None:
            obj.group_by = None
        else:
            obj.group_by = self.group_by[:]
        obj.having = self.having.clone()
        obj.order_by = self.order_by[:]
        obj.low_mark, obj.high_mark = self.low_mark, self.high_mark
        obj.distinct = self.distinct
        obj.distinct_fields = self.distinct_fields[:]
        obj.select_for_update = self.select_for_update
        obj.select_for_update_nowait = self.select_for_update_nowait
        obj.select_related = self.select_related
        obj.related_select_cols = []
        obj._aggregates = self._aggregates.copy() if self._aggregates is not None else None
        if self.aggregate_select_mask is None:
            obj.aggregate_select_mask = None
        else:
            obj.aggregate_select_mask = self.aggregate_select_mask.copy()
        # _aggregate_select_cache cannot be copied, as doing so breaks the
        # (necessary) state in which both aggregates and
        # _aggregate_select_cache point to the same underlying objects.
        # It will get re-populated in the cloned queryset the next time it's
        # used.
        obj._aggregate_select_cache = None
        obj.max_depth = self.max_depth
        obj._extra = self._extra.copy() if self._extra is not None else None
        if self.extra_select_mask is None:
            obj.extra_select_mask = None
        else:
            obj.extra_select_mask = self.extra_select_mask.copy()
        if self._extra_select_cache is None:
            obj._extra_select_cache = None
        else:
            obj._extra_select_cache = self._extra_select_cache.copy()
        obj.extra_tables = self.extra_tables
        obj.extra_order_by = self.extra_order_by
        obj.deferred_loading = copy.copy(self.deferred_loading[0]), self.deferred_loading[1]
        if self.filter_is_sticky and self.used_aliases:
            obj.used_aliases = self.used_aliases.copy()
        else:
            obj.used_aliases = set()
        obj.filter_is_sticky = False
        if 'alias_prefix' in self.__dict__:
            obj.alias_prefix = self.alias_prefix
        if 'subq_aliases' in self.__dict__:
            obj.subq_aliases = self.subq_aliases.copy()

        obj.__dict__.update(kwargs)
        if hasattr(obj, '_setup_query'):
            obj._setup_query()
        return obj

    def resolve_aggregate(self, value, aggregate, connection):
        """Resolve the value of aggregates returned by the database to
        consistent (and reasonable) types.

        This is required because of the predisposition of certain backends
        to return Decimal and long types when they are not needed.
        """
        if value is None:
            if aggregate.is_ordinal:
                return 0
            # Return None as-is
            return value
        elif aggregate.is_ordinal:
            # Any ordinal aggregate (e.g., count) returns an int
            return int(value)
        elif aggregate.is_computed:
            # Any computed aggregate (e.g., avg) returns a float
            return float(value)
        else:
            # Return value depends on the type of the field being processed.
            backend_converters = connection.ops.get_db_converters(aggregate.field.get_internal_type())
            field_converters = aggregate.field.get_db_converters(connection)
            for converter in backend_converters:
                value = converter(value, aggregate.field)
            for converter in field_converters:
                value = converter(value, connection)
            return value

    def get_aggregation(self, using, force_subq=False):
        """
        Returns the dictionary with the values of the existing aggregations.
        """
        if not self.aggregate_select:
            return {}

        # If there is a group by clause, aggregating does not add useful
        # information but retrieves only the first row. Aggregate
        # over the subquery instead.
        if self.group_by is not None or force_subq:

            from django.db.models.sql.subqueries import AggregateQuery
            query = AggregateQuery(self.model)
            obj = self.clone()
            if not force_subq:
                # In forced subq case the ordering and limits will likely
                # affect the results.
                obj.clear_ordering(True)
                obj.clear_limits()
            obj.select_for_update = False
            obj.select_related = False
            obj.related_select_cols = []

            relabels = dict((t, 'subquery') for t in self.tables)
            # Remove any aggregates marked for reduction from the subquery
            # and move them to the outer AggregateQuery.
            for alias, aggregate in self.aggregate_select.items():
                if aggregate.is_summary:
                    query.aggregates[alias] = aggregate.relabeled_clone(relabels)
                    del obj.aggregate_select[alias]

            try:
                query.add_subquery(obj, using)
            except EmptyResultSet:
                return dict(
                    (alias, None)
                    for alias in query.aggregate_select
                )
        else:
            query = self
            self.select = []
            self.default_cols = False
            self._extra = {}
            self.remove_inherited_models()

        query.clear_ordering(True)
        query.clear_limits()
        query.select_for_update = False
        query.select_related = False
        query.related_select_cols = []

        result = query.get_compiler(using).execute_sql(SINGLE)
        if result is None:
            result = [None for q in query.aggregate_select.items()]

        return dict(
            (alias, self.resolve_aggregate(val, aggregate, connection=connections[using]))
            for (alias, aggregate), val
            in zip(query.aggregate_select.items(), result)
        )

    def get_count(self, using):
        """
        Performs a COUNT() query using the current filter constraints.
        """
        obj = self.clone()
        if len(self.select) > 1 or self.aggregate_select or (self.distinct and self.distinct_fields):
            # If a select clause exists, then the query has already started to
            # specify the columns that are to be returned.
            # In this case, we need to use a subquery to evaluate the count.
            from django.db.models.sql.subqueries import AggregateQuery
            subquery = obj
            subquery.clear_ordering(True)
            subquery.clear_limits()

            obj = AggregateQuery(obj.model)
            try:
                obj.add_subquery(subquery, using=using)
            except EmptyResultSet:
                # add_subquery evaluates the query, if it's an EmptyResultSet
                # then there are can be no results, and therefore there the
                # count is obviously 0
                return 0

        obj.add_count_column()
        number = obj.get_aggregation(using=using)[None]

        # Apply offset and limit constraints manually, since using LIMIT/OFFSET
        # in SQL (in variants that provide them) doesn't change the COUNT
        # output.
        number = max(0, number - self.low_mark)
        if self.high_mark is not None:
            number = min(number, self.high_mark - self.low_mark)

        return number

    def has_filters(self):
        return self.where or self.having

    def has_results(self, using):
        q = self.clone()
        if not q.distinct:
            q.clear_select_clause()
        q.clear_ordering(True)
        q.set_limits(high=1)
        compiler = q.get_compiler(using=using)
        return compiler.has_results()

    def combine(self, rhs, connector):
        """
        Merge the 'rhs' query into the current one (with any 'rhs' effects
        being applied *after* (that is, "to the right of") anything in the
        current query. 'rhs' is not modified during a call to this function.

        The 'connector' parameter describes how to connect filters from the
        'rhs' query.
        """
        assert self.model == rhs.model, \
            "Cannot combine queries on two different base models."
        assert self.can_filter(), \
            "Cannot combine queries once a slice has been taken."
        assert self.distinct == rhs.distinct, \
            "Cannot combine a unique query with a non-unique query."
        assert self.distinct_fields == rhs.distinct_fields, \
            "Cannot combine queries with different distinct fields."

        self.remove_inherited_models()
        # Work out how to relabel the rhs aliases, if necessary.
        change_map = {}
        conjunction = (connector == AND)

        # Determine which existing joins can be reused. When combining the
        # query with AND we must recreate all joins for m2m filters. When
        # combining with OR we can reuse joins. The reason is that in AND
        # case a single row can't fulfill a condition like:
        #     revrel__col=1 & revrel__col=2
        # But, there might be two different related rows matching this
        # condition. In OR case a single True is enough, so single row is
        # enough, too.
        #
        # Note that we will be creating duplicate joins for non-m2m joins in
        # the AND case. The results will be correct but this creates too many
        # joins. This is something that could be fixed later on.
        reuse = set() if conjunction else set(self.tables)
        # Base table must be present in the query - this is the same
        # table on both sides.
        self.get_initial_alias()
        joinpromoter = JoinPromoter(connector, 2, False)
        joinpromoter.add_votes(
            j for j in self.alias_map if self.alias_map[j].join_type == self.INNER)
        rhs_votes = set()
        # Now, add the joins from rhs query into the new query (skipping base
        # table).
        for alias in rhs.tables[1:]:
            table, _, join_type, lhs, join_cols, nullable, join_field = rhs.alias_map[alias]
            # If the left side of the join was already relabeled, use the
            # updated alias.
            lhs = change_map.get(lhs, lhs)
            new_alias = self.join(
                (lhs, table, join_cols), reuse=reuse,
                nullable=nullable, join_field=join_field)
            if join_type == self.INNER:
                rhs_votes.add(new_alias)
            # We can't reuse the same join again in the query. If we have two
            # distinct joins for the same connection in rhs query, then the
            # combined query must have two joins, too.
            reuse.discard(new_alias)
            change_map[alias] = new_alias
            if not rhs.alias_refcount[alias]:
                # The alias was unused in the rhs query. Unref it so that it
                # will be unused in the new query, too. We have to add and
                # unref the alias so that join promotion has information of
                # the join type for the unused alias.
                self.unref_alias(new_alias)
        joinpromoter.add_votes(rhs_votes)
        joinpromoter.update_join_types(self)

        # Now relabel a copy of the rhs where-clause and add it to the current
        # one.
        if rhs.where:
            w = rhs.where.clone()
            w.relabel_aliases(change_map)
            if not self.where:
                # Since 'self' matches everything, add an explicit "include
                # everything" where-constraint so that connections between the
                # where clauses won't exclude valid results.
                self.where.add(EverythingNode(), AND)
        elif self.where:
            # rhs has an empty where clause.
            w = self.where_class()
            w.add(EverythingNode(), AND)
        else:
            w = self.where_class()
        self.where.add(w, connector)

        # Selection columns and extra extensions are those provided by 'rhs'.
        self.select = []
        for col, field in rhs.select:
            if isinstance(col, (list, tuple)):
                new_col = change_map.get(col[0], col[0]), col[1]
                self.select.append(SelectInfo(new_col, field))
            else:
                new_col = col.relabeled_clone(change_map)
                self.select.append(SelectInfo(new_col, field))

        if connector == OR:
            # It would be nice to be able to handle this, but the queries don't
            # really make sense (or return consistent value sets). Not worth
            # the extra complexity when you can write a real query instead.
            if self._extra and rhs._extra:
                raise ValueError("When merging querysets using 'or', you "
                        "cannot have extra(select=...) on both sides.")
        self.extra.update(rhs.extra)
        extra_select_mask = set()
        if self.extra_select_mask is not None:
            extra_select_mask.update(self.extra_select_mask)
        if rhs.extra_select_mask is not None:
            extra_select_mask.update(rhs.extra_select_mask)
        if extra_select_mask:
            self.set_extra_mask(extra_select_mask)
        self.extra_tables += rhs.extra_tables

        # Ordering uses the 'rhs' ordering, unless it has none, in which case
        # the current ordering is used.
        self.order_by = rhs.order_by[:] if rhs.order_by else self.order_by
        self.extra_order_by = rhs.extra_order_by or self.extra_order_by

    def deferred_to_data(self, target, callback):
        """
        Converts the self.deferred_loading data structure to an alternate data
        structure, describing the field that *will* be loaded. This is used to
        compute the columns to select from the database and also by the
        QuerySet class to work out which fields are being initialized on each
        model. Models that have all their fields included aren't mentioned in
        the result, only those that have field restrictions in place.

        The "target" parameter is the instance that is populated (in place).
        The "callback" is a function that is called whenever a (model, field)
        pair need to be added to "target". It accepts three parameters:
        "target", and the model and list of fields being added for that model.
        """
        field_names, defer = self.deferred_loading
        if not field_names:
            return
        orig_opts = self.get_meta()
        seen = {}
        must_include = {orig_opts.concrete_model: {orig_opts.pk}}
        for field_name in field_names:
            parts = field_name.split(LOOKUP_SEP)
            cur_model = self.model._meta.concrete_model
            opts = orig_opts
            for name in parts[:-1]:
                old_model = cur_model
                source = opts.get_field(name)
                if is_reverse_o2o(source):
                    cur_model = source.model
                else:
                    cur_model = source.rel.to
                opts = cur_model._meta
                # Even if we're "just passing through" this model, we must add
                # both the current model's pk and the related reference field
                # (if it's not a reverse relation) to the things we select.
                if not is_reverse_o2o(source):
                    must_include[old_model].add(source)
                add_to_dict(must_include, cur_model, opts.pk)
            field = opts.get_field(parts[-1])
            model = field.parent_model._meta.concrete_model
            if model == opts.model:
                model = cur_model
            if not is_reverse_o2o(field):
                add_to_dict(seen, model, field)

        if defer:
            # We need to load all fields for each model, except those that
            # appear in "seen" (for all models that appear in "seen"). The only
            # slight complexity here is handling fields that exist on parent
            # models.
            workset = {}
            for model, values in six.iteritems(seen):
                for field in model._meta.fields:
                    if field in values:
                        continue
                    m = field.parent_model._meta.concrete_model
                    add_to_dict(workset, m, field)
            for model, values in six.iteritems(must_include):
                # If we haven't included a model in workset, we don't add the
                # corresponding must_include fields for that model, since an
                # empty set means "include all fields". That's why there's no
                # "else" branch here.
                if model in workset:
                    workset[model].update(values)
            for model, values in six.iteritems(workset):
                callback(target, model, values)
        else:
            for model, values in six.iteritems(must_include):
                if model in seen:
                    seen[model].update(values)
                else:
                    # As we've passed through this model, but not explicitly
                    # included any fields, we have to make sure it's mentioned
                    # so that only the "must include" fields are pulled in.
                    seen[model] = values
            # Now ensure that every model in the inheritance chain is mentioned
            # in the parent list. Again, it must be mentioned to ensure that
            # only "must include" fields are pulled in.
            for model in orig_opts.get_parent_list():
                if model not in seen:
                    seen[model] = set()
            for model, values in six.iteritems(seen):
                callback(target, model, values)

    def deferred_to_columns_cb(self, target, model, fields):
        """
        Callback used by deferred_to_columns(). The "target" parameter should
        be a set instance.
        """
        table = model._meta.db_table
        if table not in target:
            target[table] = set()
        for field in fields:
            target[table].add(field.column)

    def table_alias(self, table_name, create=False):
        """
        Returns a table alias for the given table_name and whether this is a
        new alias or not.

        If 'create' is true, a new alias is always created. Otherwise, the
        most recently created alias for the table (if one exists) is reused.
        """
        alias_list = self.table_map.get(table_name)
        if not create and alias_list:
            alias = alias_list[0]
            self.alias_refcount[alias] += 1
            return alias, False

        # Create a new alias for this table.
        if alias_list:
            alias = '%s%d' % (self.alias_prefix, len(self.alias_map) + 1)
            alias_list.append(alias)
        else:
            # The first occurrence of a table uses the table name directly.
            alias = table_name
            self.table_map[alias] = [alias]
        self.alias_refcount[alias] = 1
        self.tables.append(alias)
        return alias, True

    def ref_alias(self, alias):
        """ Increases the reference count for this alias. """
        self.alias_refcount[alias] += 1

    def unref_alias(self, alias, amount=1):
        """ Decreases the reference count for this alias. """
        self.alias_refcount[alias] -= amount

    def promote_joins(self, aliases):
        """
        Promotes recursively the join type of given aliases and its children to
        an outer join. If 'unconditional' is False, the join is only promoted if
        it is nullable or the parent join is an outer join.

        The children promotion is done to avoid join chains that contain a LOUTER
        b INNER c. So, if we have currently a INNER b INNER c and a->b is promoted,
        then we must also promote b->c automatically, or otherwise the promotion
        of a->b doesn't actually change anything in the query results.
        """
        aliases = list(aliases)
        while aliases:
            alias = aliases.pop(0)
            if self.alias_map[alias].join_cols[0][1] is None:
                # This is the base table (first FROM entry) - this table
                # isn't really joined at all in the query, so we should not
                # alter its join type.
                continue
            # Only the first alias (skipped above) should have None join_type
            assert self.alias_map[alias].join_type is not None
            parent_alias = self.alias_map[alias].lhs_alias
            parent_louter = (
                parent_alias
                and self.alias_map[parent_alias].join_type == self.LOUTER)
            already_louter = self.alias_map[alias].join_type == self.LOUTER
            if ((self.alias_map[alias].nullable or parent_louter) and
                    not already_louter):
                data = self.alias_map[alias]._replace(join_type=self.LOUTER)
                self.alias_map[alias] = data
                # Join type of 'alias' changed, so re-examine all aliases that
                # refer to this one.
                aliases.extend(
                    join for join in self.alias_map.keys()
                    if (self.alias_map[join].lhs_alias == alias
                        and join not in aliases))

    def demote_joins(self, aliases):
        """
        Change join type from LOUTER to INNER for all joins in aliases.

        Similarly to promote_joins(), this method must ensure no join chains
        containing first an outer, then an inner join are generated. If we
        are demoting b->c join in chain a LOUTER b LOUTER c then we must
        demote a->b automatically, or otherwise the demotion of b->c doesn't
        actually change anything in the query results. .
        """
        aliases = list(aliases)
        while aliases:
            alias = aliases.pop(0)
            if self.alias_map[alias].join_type == self.LOUTER:
                self.alias_map[alias] = self.alias_map[alias]._replace(join_type=self.INNER)
                parent_alias = self.alias_map[alias].lhs_alias
                if self.alias_map[parent_alias].join_type == self.INNER:
                    aliases.append(parent_alias)

    def reset_refcounts(self, to_counts):
        """
        This method will reset reference counts for aliases so that they match
        the value passed in :param to_counts:.
        """
        for alias, cur_refcount in self.alias_refcount.copy().items():
            unref_amount = cur_refcount - to_counts.get(alias, 0)
            self.unref_alias(alias, unref_amount)

    def change_aliases(self, change_map):
        """
        Changes the aliases in change_map (which maps old-alias -> new-alias),
        relabelling any references to them in select columns and the where
        clause.
        """
        assert set(change_map.keys()).intersection(set(change_map.values())) == set()

        def relabel_column(col):
            if isinstance(col, (list, tuple)):
                old_alias = col[0]
                return (change_map.get(old_alias, old_alias), col[1])
            else:
                return col.relabeled_clone(change_map)
        # 1. Update references in "select" (normal columns plus aliases),
        # "group by", "where" and "having".
        self.where.relabel_aliases(change_map)
        self.having.relabel_aliases(change_map)
        if self.group_by:
            self.group_by = [relabel_column(col) for col in self.group_by]
        self.select = [SelectInfo(relabel_column(s.col), s.field)
                       for s in self.select]
        if self._aggregates:
            self._aggregates = OrderedDict(
                (key, relabel_column(col)) for key, col in self._aggregates.items())

        # 2. Rename the alias in the internal table/alias datastructures.
        for ident, aliases in self.join_map.items():
            del self.join_map[ident]
            aliases = tuple(change_map.get(a, a) for a in aliases)
            ident = (change_map.get(ident[0], ident[0]),) + ident[1:]
            self.join_map[ident] = aliases
        for old_alias, new_alias in six.iteritems(change_map):
            alias_data = self.alias_map[old_alias]
            alias_data = alias_data._replace(rhs_alias=new_alias)
            self.alias_refcount[new_alias] = self.alias_refcount[old_alias]
            del self.alias_refcount[old_alias]
            self.alias_map[new_alias] = alias_data
            del self.alias_map[old_alias]

            table_aliases = self.table_map[alias_data.table_name]
            for pos, alias in enumerate(table_aliases):
                if alias == old_alias:
                    table_aliases[pos] = new_alias
                    break
            for pos, alias in enumerate(self.tables):
                if alias == old_alias:
                    self.tables[pos] = new_alias
                    break
        for key, alias in self.included_inherited_models.items():
            if alias in change_map:
                self.included_inherited_models[key] = change_map[alias]

        # 3. Update any joins that refer to the old alias.
        for alias, data in six.iteritems(self.alias_map):
            lhs = data.lhs_alias
            if lhs in change_map:
                data = data._replace(lhs_alias=change_map[lhs])
                self.alias_map[alias] = data

    def bump_prefix(self, outer_query):
        """
        Changes the alias prefix to the next letter in the alphabet in a way
        that the outer query's aliases and this query's aliases will not
        conflict. Even tables that previously had no alias will get an alias
        after this call.
        """
        if self.alias_prefix != outer_query.alias_prefix:
            # No clashes between self and outer query should be possible.
            return
        self.alias_prefix = chr(ord(self.alias_prefix) + 1)
        while self.alias_prefix in self.subq_aliases:
            self.alias_prefix = chr(ord(self.alias_prefix) + 1)
            assert self.alias_prefix < 'Z'
        self.subq_aliases = self.subq_aliases.union([self.alias_prefix])
        outer_query.subq_aliases = outer_query.subq_aliases.union(self.subq_aliases)
        change_map = OrderedDict()
        for pos, alias in enumerate(self.tables):
            new_alias = '%s%d' % (self.alias_prefix, pos)
            change_map[alias] = new_alias
            self.tables[pos] = new_alias
        self.change_aliases(change_map)

    def get_initial_alias(self):
        """
        Returns the first alias for this query, after increasing its reference
        count.
        """
        if self.tables:
            alias = self.tables[0]
            self.ref_alias(alias)
        else:
            alias = self.join((None, self.get_meta().db_table, None))
        return alias

    def count_active_tables(self):
        """
        Returns the number of tables in this query with a non-zero reference
        count. Note that after execution, the reference counts are zeroed, so
        tables added in compiler will not be seen by this method.
        """
        return len([1 for count in self.alias_refcount.values() if count])

    def join(self, connection, reuse=None, nullable=False, join_field=None):
        """
        Returns an alias for the join in 'connection', either reusing an
        existing alias for that join or creating a new one. 'connection' is a
        tuple (lhs, table, join_cols) where 'lhs' is either an existing
        table alias or a table name. 'join_cols' is a tuple of tuples containing
        columns to join on ((l_id1, r_id1), (l_id2, r_id2)). The join corresponds
        to the SQL equivalent of::

            lhs.l_id1 = table.r_id1 AND lhs.l_id2 = table.r_id2

        The 'reuse' parameter can be either None which means all joins
        (matching the connection) are reusable, or it can be a set containing
        the aliases that can be reused.

        A join is always created as LOUTER if the lhs alias is LOUTER to make
        sure we do not generate chains like t1 LOUTER t2 INNER t3. All new
        joins are created as LOUTER if nullable is True.

        If 'nullable' is True, the join can potentially involve NULL values and
        is a candidate for promotion (to "left outer") when combining querysets.

        The 'join_field' is the field we are joining along (if any).
        """
        lhs, table, join_cols = connection
        assert lhs is None or join_field is not None
        existing = self.join_map.get(connection, ())
        if reuse is None:
            reuse = existing
        else:
            reuse = [a for a in existing if a in reuse]
        for alias in reuse:
            if join_field and self.alias_map[alias].join_field != join_field:
                # The join_map doesn't contain join_field (mainly because
                # fields in Query structs are problematic in pickling), so
                # check that the existing join is created using the same
                # join_field used for the under work join.
                continue
            self.ref_alias(alias)
            return alias

        # No reuse is possible, so we need a new alias.
        alias, _ = self.table_alias(table, create=True)
        if not lhs:
            # Not all tables need to be joined to anything. No join type
            # means the later columns are ignored.
            join_type = None
        elif self.alias_map[lhs].join_type == self.LOUTER or nullable:
            join_type = self.LOUTER
        else:
            join_type = self.INNER
        join = JoinInfo(table, alias, join_type, lhs, join_cols or ((None, None),), nullable,
                        join_field)
        self.alias_map[alias] = join
        if connection in self.join_map:
            self.join_map[connection] += (alias,)
        else:
            self.join_map[connection] = (alias,)
        return alias

    def setup_inherited_models(self):
        """
        If the model that is the basis for this QuerySet inherits other models,
        we need to ensure that those other models have their tables included in
        the query.

        We do this as a separate step so that subclasses know which
        tables are going to be active in the query, without needing to compute
        all the select columns (this method is called from pre_sql_setup(),
        whereas column determination is a later part, and side-effect, of
        as_sql()).
        """
        opts = self.get_meta()
        root_alias = self.tables[0]
        seen = {None: root_alias}

        for field in opts.fields:
            model = field.parent_model._meta.concrete_model
            if model is not opts.model and model not in seen:
                self.join_parent_model(opts, model, root_alias, seen)
        self.included_inherited_models = seen

    def join_parent_model(self, opts, model, alias, seen):
        """
        Makes sure the given 'model' is joined in the query. If 'model' isn't
        a parent of 'opts' or if it is None this method is a no-op.

        The 'alias' is the root alias for starting the join, 'seen' is a dict
        of model -> alias of existing joins. It must also contain a mapping
        of None -> some alias. This will be returned in the no-op case.
        """
        if model in seen:
            return seen[model]
        chain = opts.get_base_chain(model)
        if chain is None:
            return alias
        curr_opts = opts
        for int_model in chain:
            if int_model in seen:
                return seen[int_model]
            # Proxy model have elements in base chain
            # with no parents, assign the new options
            # object and skip to the next base in that
            # case
            if not curr_opts.parents[int_model]:
                curr_opts = int_model._meta
                continue
            link_field = curr_opts.get_ancestor_link(int_model)
            _, _, _, joins, _ = self.setup_joins(
                [link_field.name], curr_opts, alias)
            curr_opts = int_model._meta
            alias = seen[int_model] = joins[-1]
        return alias or seen[None]

    def remove_inherited_models(self):
        """
        Undoes the effects of setup_inherited_models(). Should be called
        whenever select columns (self.select) are set explicitly.
        """
        for key, alias in self.included_inherited_models.items():
            if key:
                self.unref_alias(alias)
        self.included_inherited_models = {}

    def add_aggregate(self, aggregate, model, alias, is_summary):
        """
        Adds a single aggregate expression to the Query
        """
        opts = model._meta
        field_list = aggregate.lookup.split(LOOKUP_SEP)
        if len(field_list) == 1 and self._aggregates and aggregate.lookup in self.aggregates:
            # Aggregate is over an annotation
            field_name = field_list[0]
            col = field_name
            source = self.aggregates[field_name]
            if not is_summary:
                raise FieldError("Cannot compute %s('%s'): '%s' is an aggregate" % (
                    aggregate.name, field_name, field_name))
        elif ((len(field_list) > 1) or
                (field_list[0] not in [i.name for i in opts.fields]) or
                self.group_by is None or
                not is_summary):
            # If:
            #   - the field descriptor has more than one part (foo__bar), or
            #   - the field descriptor is referencing an m2m/m2o field, or
            #   - this is a reference to a model field (possibly inherited), or
            #   - this is an annotation over a model field
            # then we need to explore the joins that are required.

            # Join promotion note - we must not remove any rows here, so use
            # outer join if there isn't any existing join.
            _, sources, opts, join_list, path = self.setup_joins(
                field_list, opts, self.get_initial_alias())

            # Process the join chain to see if it can be trimmed
            targets, _, join_list = self.trim_joins(sources, join_list, path)

            col = targets[0].column
            source = sources[0]
            col = (join_list[-1], col)
        else:
            # The simplest cases. No joins required -
            # just reference the provided column alias.
            field_name = field_list[0]
            source = opts.get_field(field_name)
            col = field_name
        # We want to have the alias in SELECT clause even if mask is set.
        self.append_aggregate_mask([alias])

        # Add the aggregate to the query
        aggregate.add_to_query(self, alias, col=col, source=source, is_summary=is_summary)

    def prepare_lookup_value(self, value, lookups, can_reuse):
        # Default lookup if none given is exact.
        if len(lookups) == 0:
            lookups = ['exact']
        # Interpret '__exact=None' as the sql 'is NULL'; otherwise, reject all
        # uses of None as a query value.
        if value is None:
            if lookups[-1] not in ('exact', 'iexact'):
                raise ValueError("Cannot use None as a query value")
            lookups[-1] = 'isnull'
            value = True
        elif callable(value):
            warnings.warn(
                "Passing callable arguments to queryset is deprecated.",
                RemovedInDjango19Warning, stacklevel=2)
            value = value()
        elif isinstance(value, ExpressionNode):
            # If value is a query expression, evaluate it
            value = SQLEvaluator(value, self, reuse=can_reuse)
        if hasattr(value, 'query') and hasattr(value.query, 'bump_prefix'):
            value = value._clone()
            value.query.bump_prefix(self)
        if hasattr(value, 'bump_prefix'):
            value = value.clone()
            value.bump_prefix(self)
        # For Oracle '' is equivalent to null. The check needs to be done
        # at this stage because join promotion can't be done at compiler
        # stage. Using DEFAULT_DB_ALIAS isn't nice, but it is the best we
        # can do here. Similar thing is done in is_nullable(), too.
        if (connections[DEFAULT_DB_ALIAS].features.interprets_empty_strings_as_nulls and
                lookups[-1] == 'exact' and value == ''):
            value = True
            lookups[-1] = 'isnull'
        return value, lookups

    def solve_lookup_type(self, lookup):
        """
        Solve the lookup type from the lookup (eg: 'foobar__id__icontains')
        """
        lookup_splitted = lookup.split(LOOKUP_SEP)
        if self._aggregates:
            aggregate, aggregate_lookups = refs_aggregate(lookup_splitted, self.aggregates)
            if aggregate:
                return aggregate_lookups, (), aggregate
        _, field, _, lookup_parts = self.names_to_path(lookup_splitted, self.get_meta())
        field_parts = lookup_splitted[0:len(lookup_splitted) - len(lookup_parts)]
        if len(lookup_parts) == 0:
            lookup_parts = ['exact']
        elif len(lookup_parts) > 1:
            if not field_parts:
                raise FieldError(
                    'Invalid lookup "%s" for model %s".' %
                    (lookup, self.get_meta().model.__name__))
        return lookup_parts, field_parts, False

    def check_query_object_type(self, value, opts):
        """
        Checks whether the object passed while querying is of the correct type.
        If not, it raises a ValueError specifying the wrong object.
        """
        if hasattr(value, '_meta'):
            if not (value._meta.concrete_model == opts.concrete_model
                    or opts.concrete_model in value._meta.get_parent_list()
                    or value._meta.concrete_model in opts.get_parent_list()):
                raise ValueError(
                    'Cannot query "%s": Must be "%s" instance.' %
                    (value, opts.object_name))

    def check_related_objects(self, field, value, opts):
        """
        Checks the type of object passed to query relations.
        """
        if field.rel:
            # testing for iterable of models
            if hasattr(value, '__iter__'):
                # Check if the iterable has a model attribute, if so
                # it is likely something like a QuerySet.
                if hasattr(value, 'model') and hasattr(value.model, '_meta'):
                    model = value.model
                    if not (model == opts.concrete_model
                            or opts.concrete_model in model._meta.get_parent_list()
                            or model in opts.get_parent_list()):
                        raise ValueError(
                            'Cannot use QuerySet for "%s": Use a QuerySet for "%s".' %
                            (model._meta.model_name, opts.object_name))
                else:
                    for v in value:
                        self.check_query_object_type(v, opts)
            else:
                # expecting single model instance here
                self.check_query_object_type(value, opts)

    def build_lookup(self, lookups, lhs, rhs):
        lookups = lookups[:]
        while lookups:
            lookup = lookups[0]
            if len(lookups) == 1:
                final_lookup = lhs.get_lookup(lookup)
                if final_lookup:
                    return final_lookup(lhs, rhs)
                # We didn't find a lookup, so we are going to try get_transform
                # + get_lookup('exact').
                lookups.append('exact')
            next = lhs.get_transform(lookup)
            if next:
                lhs = next(lhs, lookups)
            else:
                raise FieldError(
                    "Unsupported lookup '%s' for %s or join on the field not "
                    "permitted." %
                    (lookup, lhs.output_field.__class__.__name__))
            lookups = lookups[1:]

    def build_filter(self, filter_expr, branch_negated=False, current_negated=False,
                     can_reuse=None, connector=AND):
        """
        Builds a WhereNode for a single filter clause, but doesn't add it
        to this Query. Query.add_q() will then add this filter to the where
        or having Node.

        The 'branch_negated' tells us if the current branch contains any
        negations. This will be used to determine if subqueries are needed.

        The 'current_negated' is used to determine if the current filter is
        negated or not and this will be used to determine if IS NULL filtering
        is needed.

        The difference between current_netageted and branch_negated is that
        branch_negated is set on first negation, but current_negated is
        flipped for each negation.

        Note that add_filter will not do any negating itself, that is done
        upper in the code by add_q().

        The 'can_reuse' is a set of reusable joins for multijoins.

        The method will create a filter clause that can be added to the current
        query. However, if the filter isn't added to the query then the caller
        is responsible for unreffing the joins used.
        """
        arg, value = filter_expr
        if not arg:
            raise FieldError("Cannot parse keyword query %r" % arg)
        lookups, parts, reffed_aggregate = self.solve_lookup_type(arg)

        # Work out the lookup type and remove it from the end of 'parts',
        # if necessary.
        value, lookups = self.prepare_lookup_value(value, lookups, can_reuse)
        used_joins = getattr(value, '_used_joins', [])

        clause = self.where_class()
        if reffed_aggregate:
            condition = self.build_lookup(lookups, reffed_aggregate, value)
            if not condition:
                # Backwards compat for custom lookups
                assert len(lookups) == 1
                condition = (reffed_aggregate, lookups[0], value)
            clause.add(condition, AND)
            return clause, []

        opts = self.get_meta()
        alias = self.get_initial_alias()
        allow_many = not branch_negated

        try:
            field, sources, opts, join_list, path = self.setup_joins(
                parts, opts, alias, can_reuse=can_reuse, allow_many=allow_many)

            self.check_related_objects(field, value, opts)

            # split_exclude() needs to know which joins were generated for the
            # lookup parts
            self._lookup_joins = join_list
        except MultiJoin as e:
            return self.split_exclude(filter_expr, LOOKUP_SEP.join(parts[:e.level]),
                                      can_reuse, e.names_with_path)

        if can_reuse is not None:
            can_reuse.update(join_list)
        used_joins = set(used_joins).union(set(join_list))

        # Process the join list to see if we can remove any non-needed joins from
        # the far end (fewer tables in a query is better).
        targets, alias, join_list = self.trim_joins(sources, join_list, path)

        if hasattr(field, 'get_lookup_constraint'):
            # For now foreign keys get special treatment. This should be
            # refactored when composite fields lands.
            condition = field.get_lookup_constraint(self.where_class, alias, targets, sources,
                                                    lookups, value)
            lookup_type = lookups[-1]
        else:
            assert(len(targets) == 1)
            col = Col(alias, targets[0], field)
            condition = self.build_lookup(lookups, col, value)
            if not condition:
                # Backwards compat for custom lookups
                if lookups[0] not in self.query_terms:
                    raise FieldError(
                        "Join on field '%s' not permitted. Did you "
                        "misspell '%s' for the lookup type?" %
                        (col.output_field.name, lookups[0]))
                if len(lookups) > 1:
                    raise FieldError("Nested lookup '%s' not supported." %
                                     LOOKUP_SEP.join(lookups))
                condition = (Constraint(alias, targets[0].column, field), lookups[0], value)
                lookup_type = lookups[-1]
            else:
                lookup_type = condition.lookup_name

        clause.add(condition, AND)

        require_outer = lookup_type == 'isnull' and value is True and not current_negated
        if current_negated and (lookup_type != 'isnull' or value is False):
            require_outer = True
            if (lookup_type != 'isnull' and (
                    self.is_nullable(targets[0]) or
                    self.alias_map[join_list[-1]].join_type == self.LOUTER)):
                # The condition added here will be SQL like this:
                # NOT (col IS NOT NULL), where the first NOT is added in
                # upper layers of code. The reason for addition is that if col
                # is null, then col != someval will result in SQL "unknown"
                # which isn't the same as in Python. The Python None handling
                # is wanted, and it can be gotten by
                # (col IS NULL OR col != someval)
                #   <=>
                # NOT (col IS NOT NULL AND col = someval).
                lookup_class = targets[0].get_lookup('isnull')
                clause.add(lookup_class(Col(alias, targets[0], sources[0]), False), AND)
        return clause, used_joins if not require_outer else ()

    def add_filter(self, filter_clause):
        self.add_q(Q(**{filter_clause[0]: filter_clause[1]}))

    def need_having(self, obj):
        """
        Returns whether or not all elements of this q_object need to be put
        together in the HAVING clause.
        """
        if not self._aggregates:
            return False
        if not isinstance(obj, Node):
            return (refs_aggregate(obj[0].split(LOOKUP_SEP), self.aggregates)[0]
                    or (hasattr(obj[1], 'contains_aggregate')
                        and obj[1].contains_aggregate(self.aggregates)))
        return any(self.need_having(c) for c in obj.children)

    def split_having_parts(self, q_object, negated=False):
        """
        Returns a list of q_objects which need to go into the having clause
        instead of the where clause. Removes the splitted out nodes from the
        given q_object. Note that the q_object is altered, so cloning it is
        needed.
        """
        having_parts = []
        for c in q_object.children[:]:
            # When constructing the having nodes we need to take care to
            # preserve the negation status from the upper parts of the tree
            if isinstance(c, Node):
                # For each negated child, flip the in_negated flag.
                in_negated = c.negated ^ negated
                if c.connector == OR and self.need_having(c):
                    # A subtree starting from OR clause must go into having in
                    # whole if any part of that tree references an aggregate.
                    q_object.children.remove(c)
                    having_parts.append(c)
                    c.negated = in_negated
                else:
                    having_parts.extend(
                        self.split_having_parts(c, in_negated)[1])
            elif self.need_having(c):
                q_object.children.remove(c)
                new_q = self.where_class(children=[c], negated=negated)
                having_parts.append(new_q)
        return q_object, having_parts

    def add_q(self, q_object):
        """
        A preprocessor for the internal _add_q(). Responsible for
        splitting the given q_object into where and having parts and
        setting up some internal variables.
        """
        if not self.need_having(q_object):
            where_part, having_parts = q_object, []
        else:
            where_part, having_parts = self.split_having_parts(
                q_object.clone(), q_object.negated)
        # For join promotion this case is doing an AND for the added q_object
        # and existing conditions. So, any existing inner join forces the join
        # type to remain inner. Existing outer joins can however be demoted.
        # (Consider case where rel_a is LOUTER and rel_a__col=1 is added - if
        # rel_a doesn't produce any rows, then the whole condition must fail.
        # So, demotion is OK.
        existing_inner = set(
            (a for a in self.alias_map if self.alias_map[a].join_type == self.INNER))
        clause, require_inner = self._add_q(where_part, self.used_aliases)
        self.where.add(clause, AND)
        for hp in having_parts:
            clause, _ = self._add_q(hp, self.used_aliases)
            self.having.add(clause, AND)
        self.demote_joins(existing_inner)

    def _add_q(self, q_object, used_aliases, branch_negated=False,
               current_negated=False):
        """
        Adds a Q-object to the current filter.
        """
        connector = q_object.connector
        current_negated = current_negated ^ q_object.negated
        branch_negated = branch_negated or q_object.negated
        target_clause = self.where_class(connector=connector,
                                         negated=q_object.negated)
        joinpromoter = JoinPromoter(q_object.connector, len(q_object.children), current_negated)
        for child in q_object.children:
            if isinstance(child, Node):
                child_clause, needed_inner = self._add_q(
                    child, used_aliases, branch_negated,
                    current_negated)
                joinpromoter.add_votes(needed_inner)
            else:
                child_clause, needed_inner = self.build_filter(
                    child, can_reuse=used_aliases, branch_negated=branch_negated,
                    current_negated=current_negated, connector=connector)
                joinpromoter.add_votes(needed_inner)
            target_clause.add(child_clause, connector)
        needed_inner = joinpromoter.update_join_types(self)
        return target_clause, needed_inner

    def names_to_path(self, names, opts, allow_many=True, fail_on_missing=False):
        """
        Walks the names path and turns them PathInfo tuples. Note that a
        single name in 'names' can generate multiple PathInfos (m2m for
        example).

        'names' is the path of names to travel, 'opts' is the model Options we
        start the name resolving from, 'allow_many' is as for setup_joins().

        Returns a list of PathInfo tuples. In addition returns the final field
        (the last used join field), and target (which is a field guaranteed to
        contain the same value as the final field).
        """
        path, names_with_path = [], []
        for pos, name in enumerate(names):
            cur_names_with_path = (name, [])
            if name == 'pk':
                name = opts.pk.name
            try:
                field = opts.get_field(name)
                model = field.parent_model._meta.concrete_model
            except FieldDoesNotExist:
                # We didn't find the current field, so move position back
                # one step.
                pos -= 1
                if pos == -1 or fail_on_missing:
                    available = opts.get_all_field_names() + list(self.aggregate_select)
                    raise FieldError("Cannot resolve keyword %r into field. "
                                     "Choices are: %s" % (name, ", ".join(available)))
                break
            # Check if we need any joins for concrete inheritance cases (the
            # field lives in parent, but we are currently in one of its
            # children)
            if model is not opts.model:
                # The field lives on a base class of the current model.
                # Skip the chain of proxy to the concrete proxied model
                proxied_model = opts.concrete_model

                for int_model in opts.get_base_chain(model):
                    if int_model is proxied_model:
                        opts = int_model._meta
                    else:
                        final_field = opts.parents[int_model]
                        targets = (final_field.rel.get_related_field(),)
                        opts = int_model._meta
                        path.append(PathInfo(final_field.model._meta, opts, targets, final_field, False, True))
                        cur_names_with_path[1].append(
                            PathInfo(final_field.model._meta, opts, targets, final_field, False, True)
                        )
            if hasattr(field, 'get_path_info'):
                pathinfos = field.get_path_info()
                if not allow_many:
                    for inner_pos, p in enumerate(pathinfos):
                        if p.m2m:
                            cur_names_with_path[1].extend(pathinfos[0:inner_pos + 1])
                            names_with_path.append(cur_names_with_path)
                            raise MultiJoin(pos + 1, names_with_path)
                last = pathinfos[-1]
                path.extend(pathinfos)
                final_field = last.join_field
                opts = last.to_opts
                targets = last.target_fields
                cur_names_with_path[1].extend(pathinfos)
                names_with_path.append(cur_names_with_path)
            else:
                # Local non-relational field.
                final_field = field
                targets = (field,)
                if fail_on_missing and pos + 1 != len(names):
                    raise FieldError(
                        "Cannot resolve keyword %r into field. Join on '%s'"
                        " not permitted." % (names[pos + 1], name))
                break
        return path, final_field, targets, names[pos + 1:]

<<<<<<< HEAD
    def raise_field_error(self, opts, name):
        available = list(opts.field_names) + list(self.aggregate_select)
        raise FieldError("Cannot resolve keyword %r into field. "
                         "Choices are: %s" % (name, ", ".join(sorted(available))))

=======
>>>>>>> b2aad7b8
    def setup_joins(self, names, opts, alias, can_reuse=None, allow_many=True):
        """
        Compute the necessary table joins for the passage through the fields
        given in 'names'. 'opts' is the Options class for the current model
        (which gives the table we are starting from), 'alias' is the alias for
        the table to start the joining from.

        The 'can_reuse' defines the reverse foreign key joins we can reuse. It
        can be None in which case all joins are reusable or a set of aliases
        that can be reused. Note that non-reverse foreign keys are always
        reusable when using setup_joins().

        If 'allow_many' is False, then any reverse foreign key seen will
        generate a MultiJoin exception.

        Returns the final field involved in the joins, the target field (used
        for any 'where' constraint), the final 'opts' value, the joins and the
        field path travelled to generate the joins.

        The target field is the field containing the concrete value. Final
        field can be something different, for example foreign key pointing to
        that value. Final field is needed for example in some value
        conversions (convert 'obj' in fk__id=obj to pk val using the foreign
        key field for example).
        """
        joins = [alias]
        # First, generate the path for the names
        path, final_field, targets, rest = self.names_to_path(
            names, opts, allow_many, fail_on_missing=True)

        # Then, add the path to the query's joins. Note that we can't trim
        # joins at this stage - we will need the information about join type
        # of the trimmed joins.
        for pos, join in enumerate(path):
            opts = join.to_opts
            if join.direct:
                nullable = self.is_nullable(join.join_field)
            else:
                nullable = True
            connection = alias, opts.db_table, join.join_field.get_joining_columns()
            reuse = can_reuse if join.m2m else None
            alias = self.join(
                connection, reuse=reuse, nullable=nullable, join_field=join.join_field)
            joins.append(alias)
        if hasattr(final_field, 'field'):
            final_field = final_field.field
        return final_field, targets, opts, joins, path

    def trim_joins(self, targets, joins, path):
        """
        The 'target' parameter is the final field being joined to, 'joins'
        is the full list of join aliases. The 'path' contain the PathInfos
        used to create the joins.

        Returns the final target field and table alias and the new active
        joins.

        We will always trim any direct join if we have the target column
        available already in the previous table. Reverse joins can't be
        trimmed as we don't know if there is anything on the other side of
        the join.
        """
        joins = joins[:]
        for pos, info in enumerate(reversed(path)):
            if len(joins) == 1 or not info.direct:
                break
            join_targets = set(t.column for t in info.join_field.foreign_related_fields)
            cur_targets = set(t.column for t in targets)
            if not cur_targets.issubset(join_targets):
                break
            targets = tuple(r[0] for r in info.join_field.related_fields if r[1].column in cur_targets)
            self.unref_alias(joins.pop())
        return targets, joins[-1], joins

    def split_exclude(self, filter_expr, prefix, can_reuse, names_with_path):
        """
        When doing an exclude against any kind of N-to-many relation, we need
        to use a subquery. This method constructs the nested query, given the
        original exclude filter (filter_expr) and the portion up to the first
        N-to-many relation field.

        As an example we could have original filter ~Q(child__name='foo').
        We would get here with filter_expr = child__name, prefix = child and
        can_reuse is a set of joins usable for filters in the original query.

        We will turn this into equivalent of:
            WHERE NOT (pk IN (SELECT parent_id FROM thetable
                              WHERE name = 'foo' AND parent_id IS NOT NULL))

        It might be worth it to consider using WHERE NOT EXISTS as that has
        saner null handling, and is easier for the backend's optimizer to
        handle.
        """
        # Generate the inner query.
        query = Query(self.model)
        query.add_filter(filter_expr)
        query.clear_ordering(True)
        # Try to have as simple as possible subquery -> trim leading joins from
        # the subquery.
        trimmed_prefix, contains_louter = query.trim_start(names_with_path)
        query.remove_inherited_models()

        # Add extra check to make sure the selected field will not be null
        # since we are adding an IN <subquery> clause. This prevents the
        # database from tripping over IN (...,NULL,...) selects and returning
        # nothing
        alias, col = query.select[0].col
        if self.is_nullable(query.select[0].field):
            lookup_class = query.select[0].field.get_lookup('isnull')
            lookup = lookup_class(Col(alias, query.select[0].field, query.select[0].field), False)
            query.where.add(lookup, AND)
        if alias in can_reuse:
            select_field = query.select[0].field
            pk = select_field.model._meta.pk
            # Need to add a restriction so that outer query's filters are in effect for
            # the subquery, too.
            query.bump_prefix(self)
            lookup_class = select_field.get_lookup('exact')
            lookup = lookup_class(Col(query.select[0].col[0], pk, pk),
                                  Col(alias, pk, pk))
            query.where.add(lookup, AND)

        condition, needed_inner = self.build_filter(
            ('%s__in' % trimmed_prefix, query),
            current_negated=True, branch_negated=True, can_reuse=can_reuse)
        if contains_louter:
            or_null_condition, _ = self.build_filter(
                ('%s__isnull' % trimmed_prefix, True),
                current_negated=True, branch_negated=True, can_reuse=can_reuse)
            condition.add(or_null_condition, OR)
            # Note that the end result will be:
            # (outercol NOT IN innerq AND outercol IS NOT NULL) OR outercol IS NULL.
            # This might look crazy but due to how IN works, this seems to be
            # correct. If the IS NOT NULL check is removed then outercol NOT
            # IN will return UNKNOWN. If the IS NULL check is removed, then if
            # outercol IS NULL we will not match the row.
        return condition, needed_inner

    def set_empty(self):
        self.where = EmptyWhere()
        self.having = EmptyWhere()

    def is_empty(self):
        return isinstance(self.where, EmptyWhere) or isinstance(self.having, EmptyWhere)

    def set_limits(self, low=None, high=None):
        """
        Adjusts the limits on the rows retrieved. We use low/high to set these,
        as it makes it more Pythonic to read and write. When the SQL query is
        created, they are converted to the appropriate offset and limit values.

        Any limits passed in here are applied relative to the existing
        constraints. So low is added to the current low value and both will be
        clamped to any existing high value.
        """
        if high is not None:
            if self.high_mark is not None:
                self.high_mark = min(self.high_mark, self.low_mark + high)
            else:
                self.high_mark = self.low_mark + high
        if low is not None:
            if self.high_mark is not None:
                self.low_mark = min(self.high_mark, self.low_mark + low)
            else:
                self.low_mark = self.low_mark + low

    def clear_limits(self):
        """
        Clears any existing limits.
        """
        self.low_mark, self.high_mark = 0, None

    def can_filter(self):
        """
        Returns True if adding filters to this instance is still possible.

        Typically, this means no limits or offsets have been put on the results.
        """
        return not self.low_mark and self.high_mark is None

    def clear_select_clause(self):
        """
        Removes all fields from SELECT clause.
        """
        self.select = []
        self.default_cols = False
        self.select_related = False
        self.set_extra_mask(())
        self.set_aggregate_mask(())

    def clear_select_fields(self):
        """
        Clears the list of fields to select (but not extra_select columns).
        Some queryset types completely replace any existing list of select
        columns.
        """
        self.select = []

    def add_distinct_fields(self, *field_names):
        """
        Adds and resolves the given fields to the query's "distinct on" clause.
        """
        self.distinct_fields = field_names
        self.distinct = True

    def add_fields(self, field_names, allow_m2m=True):
        """
        Adds the given (model) fields to the select set. The field names are
        added in the order specified.
        """
        alias = self.get_initial_alias()
        opts = self.get_meta()

        try:
            for name in field_names:
                # Join promotion note - we must not remove any rows here, so
                # if there is no existing joins, use outer join.
                _, targets, _, joins, path = self.setup_joins(
                    name.split(LOOKUP_SEP), opts, alias, allow_many=allow_m2m)
                targets, final_alias, joins = self.trim_joins(targets, joins, path)
                for target in targets:
                    self.select.append(SelectInfo((final_alias, target.column), target))
        except MultiJoin:
            raise FieldError("Invalid field name: '%s'" % name)
        except FieldError:
            if LOOKUP_SEP in name:
                # For lookups spanning over relationships, show the error
                # from the model on which the lookup failed.
                raise
            else:
                names = sorted(list(opts.field_names) + list(self.extra)
                               + list(self.aggregate_select))
                raise FieldError("Cannot resolve keyword %r into field. "
                                 "Choices are: %s" % (name, ", ".join(names)))
        self.remove_inherited_models()

    def add_ordering(self, *ordering):
        """
        Adds items from the 'ordering' sequence to the query's "order by"
        clause. These items are either field names (not column names) --
        possibly with a direction prefix ('-' or '?') -- or ordinals,
        corresponding to column positions in the 'select' list.

        If 'ordering' is empty, all ordering is cleared from the query.
        """
        errors = []
        for item in ordering:
            if not ORDER_PATTERN.match(item):
                errors.append(item)
        if errors:
            raise FieldError('Invalid order_by arguments: %s' % errors)
        if ordering:
            self.order_by.extend(ordering)
        else:
            self.default_ordering = False

    def clear_ordering(self, force_empty):
        """
        Removes any ordering settings. If 'force_empty' is True, there will be
        no ordering in the resulting query (not even the model's default).
        """
        self.order_by = []
        self.extra_order_by = ()
        if force_empty:
            self.default_ordering = False

    def set_group_by(self):
        """
        Expands the GROUP BY clause required by the query.

        This will usually be the set of all non-aggregate fields in the
        return data. If the database backend supports grouping by the
        primary key, and the query would be equivalent, the optimization
        will be made automatically.
        """
        self.group_by = []

        for col, _ in self.select:
            self.group_by.append(col)

    def add_count_column(self):
        """
        Converts the query to do count(...) or count(distinct(pk)) in order to
        get its size.
        """
        if not self.distinct:
            if not self.select:
                count = self.aggregates_module.Count('*', is_summary=True)
            else:
                assert len(self.select) == 1, \
                    "Cannot add count col with multiple cols in 'select': %r" % self.select
                count = self.aggregates_module.Count(self.select[0].col)
        else:
            opts = self.get_meta()
            if not self.select:
                count = self.aggregates_module.Count(
                    (self.join((None, opts.db_table, None)), opts.pk.column),
                    is_summary=True, distinct=True)
            else:
                # Because of SQL portability issues, multi-column, distinct
                # counts need a sub-query -- see get_count() for details.
                assert len(self.select) == 1, \
                    "Cannot add count col with multiple cols in 'select'."

                count = self.aggregates_module.Count(self.select[0].col, distinct=True)
            # Distinct handling is done in Count(), so don't do it at this
            # level.
            self.distinct = False

        # Set only aggregate to be the count column.
        # Clear out the select cache to reflect the new unmasked aggregates.
        self._aggregates = {None: count}
        self.set_aggregate_mask(None)
        self.group_by = None

    def add_select_related(self, fields):
        """
        Sets up the select_related data structure so that we only select
        certain related models (as opposed to all models, when
        self.select_related=True).
        """
        if isinstance(self.select_related, bool):
            field_dict = {}
        else:
            field_dict = self.select_related
        for field in fields:
            d = field_dict
            for part in field.split(LOOKUP_SEP):
                d = d.setdefault(part, {})
        self.select_related = field_dict
        self.related_select_cols = []

    def add_extra(self, select, select_params, where, params, tables, order_by):
        """
        Adds data to the various extra_* attributes for user-created additions
        to the query.
        """
        if select:
            # We need to pair any placeholder markers in the 'select'
            # dictionary with their parameters in 'select_params' so that
            # subsequent updates to the select dictionary also adjust the
            # parameters appropriately.
            select_pairs = OrderedDict()
            if select_params:
                param_iter = iter(select_params)
            else:
                param_iter = iter([])
            for name, entry in select.items():
                entry = force_text(entry)
                entry_params = []
                pos = entry.find("%s")
                while pos != -1:
                    if pos == 0 or entry[pos - 1] != '%':
                        entry_params.append(next(param_iter))
                    pos = entry.find("%s", pos + 2)
                select_pairs[name] = (entry, entry_params)
            # This is order preserving, since self.extra_select is an OrderedDict.
            self.extra.update(select_pairs)
        if where or params:
            self.where.add(ExtraWhere(where, params), AND)
        if tables:
            self.extra_tables += tuple(tables)
        if order_by:
            self.extra_order_by = order_by

    def clear_deferred_loading(self):
        """
        Remove any fields from the deferred loading set.
        """
        self.deferred_loading = (set(), True)

    def add_deferred_loading(self, field_names):
        """
        Add the given list of model field names to the set of fields to
        exclude from loading from the database when automatic column selection
        is done. The new field names are added to any existing field names that
        are deferred (or removed from any existing field names that are marked
        as the only ones for immediate loading).
        """
        # Fields on related models are stored in the literal double-underscore
        # format, so that we can use a set datastructure. We do the foo__bar
        # splitting and handling when computing the SQL column names (as part of
        # get_columns()).
        existing, defer = self.deferred_loading
        if defer:
            # Add to existing deferred names.
            self.deferred_loading = existing.union(field_names), True
        else:
            # Remove names from the set of any existing "immediate load" names.
            self.deferred_loading = existing.difference(field_names), False

    def add_immediate_loading(self, field_names):
        """
        Add the given list of model field names to the set of fields to
        retrieve when the SQL is executed ("immediate loading" fields). The
        field names replace any existing immediate loading field names. If
        there are field names already specified for deferred loading, those
        names are removed from the new field_names before storing the new names
        for immediate loading. (That is, immediate loading overrides any
        existing immediate values, but respects existing deferrals.)
        """
        existing, defer = self.deferred_loading
        field_names = set(field_names)
        if 'pk' in field_names:
            field_names.remove('pk')
            field_names.add(self.get_meta().pk.name)

        if defer:
            # Remove any existing deferred names from the current set before
            # setting the new names.
            self.deferred_loading = field_names.difference(existing), False
        else:
            # Replace any existing "immediate load" field names.
            self.deferred_loading = field_names, False

    def get_loaded_field_names(self):
        """
        If any fields are marked to be deferred, returns a dictionary mapping
        models to a set of names in those fields that will be loaded. If a
        model is not in the returned dictionary, none of its fields are
        deferred.

        If no fields are marked for deferral, returns an empty dictionary.
        """
        # We cache this because we call this function multiple times
        # (compiler.fill_related_selections, query.iterator)
        try:
            return self._loaded_field_names_cache
        except AttributeError:
            collection = {}
            self.deferred_to_data(collection, self.get_loaded_field_names_cb)
            self._loaded_field_names_cache = collection
            return collection

    def get_loaded_field_names_cb(self, target, model, fields):
        """
        Callback used by get_deferred_field_names().
        """
        target[model] = set(f.name for f in fields)

    def set_aggregate_mask(self, names):
        "Set the mask of aggregates that will actually be returned by the SELECT"
        if names is None:
            self.aggregate_select_mask = None
        else:
            self.aggregate_select_mask = set(names)
        self._aggregate_select_cache = None

    def append_aggregate_mask(self, names):
        if self.aggregate_select_mask is not None:
            self.set_aggregate_mask(set(names).union(self.aggregate_select_mask))

    def set_extra_mask(self, names):
        """
        Set the mask of extra select items that will be returned by SELECT,
        we don't actually remove them from the Query since they might be used
        later
        """
        if names is None:
            self.extra_select_mask = None
        else:
            self.extra_select_mask = set(names)
        self._extra_select_cache = None

    @property
    def aggregate_select(self):
        """The OrderedDict of aggregate columns that are not masked, and should
        be used in the SELECT clause.

        This result is cached for optimization purposes.
        """
        if self._aggregate_select_cache is not None:
            return self._aggregate_select_cache
        elif not self._aggregates:
            return {}
        elif self.aggregate_select_mask is not None:
            self._aggregate_select_cache = OrderedDict(
                (k, v) for k, v in self.aggregates.items()
                if k in self.aggregate_select_mask
            )
            return self._aggregate_select_cache
        else:
            return self.aggregates

    @property
    def extra_select(self):
        if self._extra_select_cache is not None:
            return self._extra_select_cache
        if not self._extra:
            return {}
        elif self.extra_select_mask is not None:
            self._extra_select_cache = OrderedDict(
                (k, v) for k, v in self.extra.items()
                if k in self.extra_select_mask
            )
            return self._extra_select_cache
        else:
            return self.extra

    def trim_start(self, names_with_path):
        """
        Trims joins from the start of the join path. The candidates for trim
        are the PathInfos in names_with_path structure that are m2m joins.

        Also sets the select column so the start matches the join.

        This method is meant to be used for generating the subquery joins &
        cols in split_exclude().

        Returns a lookup usable for doing outerq.filter(lookup=self). Returns
        also if the joins in the prefix contain a LEFT OUTER join.
        _"""
        all_paths = []
        for _, paths in names_with_path:
            all_paths.extend(paths)
        contains_louter = False
        # Trim and operate only on tables that were generated for
        # the lookup part of the query. That is, avoid trimming
        # joins generated for F() expressions.
        lookup_tables = [t for t in self.tables if t in self._lookup_joins or t == self.tables[0]]
        for trimmed_paths, path in enumerate(all_paths):
            if path.m2m:
                break
            if self.alias_map[lookup_tables[trimmed_paths + 1]].join_type == self.LOUTER:
                contains_louter = True
            self.unref_alias(lookup_tables[trimmed_paths])
        # The path.join_field is a Rel, lets get the other side's field
        join_field = path.join_field.field
        # Build the filter prefix.
        paths_in_prefix = trimmed_paths
        trimmed_prefix = []
        for name, path in names_with_path:
            if paths_in_prefix - len(path) < 0:
                break
            trimmed_prefix.append(name)
            paths_in_prefix -= len(path)
        trimmed_prefix.append(
            join_field.foreign_related_fields[0].name)
        trimmed_prefix = LOOKUP_SEP.join(trimmed_prefix)
        # Lets still see if we can trim the first join from the inner query
        # (that is, self). We can't do this for LEFT JOINs because we would
        # miss those rows that have nothing on the outer side.
        if self.alias_map[lookup_tables[trimmed_paths + 1]].join_type != self.LOUTER:
            select_fields = [r[0] for r in join_field.related_fields]
            select_alias = lookup_tables[trimmed_paths + 1]
            self.unref_alias(lookup_tables[trimmed_paths])
            extra_restriction = join_field.get_extra_restriction(
                self.where_class, None, lookup_tables[trimmed_paths + 1])
            if extra_restriction:
                self.where.add(extra_restriction, AND)
        else:
            # TODO: It might be possible to trim more joins from the start of the
            # inner query if it happens to have a longer join chain containing the
            # values in select_fields. Lets punt this one for now.
            select_fields = [r[1] for r in join_field.related_fields]
            select_alias = lookup_tables[trimmed_paths]
        self.select = [SelectInfo((select_alias, f.column), f) for f in select_fields]
        return trimmed_prefix, contains_louter

    def is_nullable(self, field):
        """
        A helper to check if the given field should be treated as nullable.

        Some backends treat '' as null and Django treats such fields as
        nullable for those backends. In such situations field.null can be
        False even if we should treat the field as nullable.
        """
        # We need to use DEFAULT_DB_ALIAS here, as QuerySet does not have
        # (nor should it have) knowledge of which connection is going to be
        # used. The proper fix would be to defer all decisions where
        # is_nullable() is needed to the compiler stage, but that is not easy
        # to do currently.
        if ((connections[DEFAULT_DB_ALIAS].features.interprets_empty_strings_as_nulls)
                and field.empty_strings_allowed):
            return True
        else:
            return field.null


def get_order_dir(field, default='ASC'):
    """
    Returns the field name and direction for an order specification. For
    example, '-foo' is returned as ('foo', 'DESC').

    The 'default' param is used to indicate which way no prefix (or a '+'
    prefix) should sort. The '-' prefix always sorts the opposite way.
    """
    dirn = ORDER_DIR[default]
    if field[0] == '-':
        return field[1:], dirn[1]
    return field, dirn[0]


def add_to_dict(data, key, value):
    """
    A helper function to add "value" to the set of values for "key", whether or
    not "key" already exists.
    """
    if key in data:
        data[key].add(value)
    else:
        data[key] = {value}


def is_reverse_o2o(field):
    """
    A little helper to check if the given field is reverse-o2o. The field is
    expected to be some sort of relation field or related object.
    """
    return not hasattr(field, 'rel') and field.field.unique


def alias_diff(refcounts_before, refcounts_after):
    """
    Given the before and after copies of refcounts works out which aliases
    have been added to the after copy.
    """
    # Use -1 as default value so that any join that is created, then trimmed
    # is seen as added.
    return set(t for t in refcounts_after
               if refcounts_after[t] > refcounts_before.get(t, -1))


class JoinPromoter(object):
    """
    A class to abstract away join promotion problems for complex filter
    conditions.
    """

    def __init__(self, connector, num_children, negated):
        self.connector = connector
        self.negated = negated
        if self.negated:
            if connector == AND:
                self.effective_connector = OR
            else:
                self.effective_connector = AND
        else:
            self.effective_connector = self.connector
        self.num_children = num_children
        # Maps of table alias to how many times it is seen as required for
        # inner and/or outer joins.
        self.outer_votes = {}
        self.inner_votes = {}

    def add_votes(self, inner_votes):
        """
        Add single vote per item to self.inner_votes. Parameter can be any
        iterable.
        """
        for voted in inner_votes:
            self.inner_votes[voted] = self.inner_votes.get(voted, 0) + 1

    def update_join_types(self, query):
        """
        Change join types so that the generated query is as efficient as
        possible, but still correct. So, change as many joins as possible
        to INNER, but don't make OUTER joins INNER if that could remove
        results from the query.
        """
        to_promote = set()
        to_demote = set()
        # The effective_connector is used so that NOT (a AND b) is treated
        # similarly to (a OR b) for join promotion.
        for table, votes in self.inner_votes.items():
            # We must use outer joins in OR case when the join isn't contained
            # in all of the joins. Otherwise the INNER JOIN itself could remove
            # valid results. Consider the case where a model with rel_a and
            # rel_b relations is queried with rel_a__col=1 | rel_b__col=2. Now,
            # if rel_a join doesn't produce any results is null (for example
            # reverse foreign key or null value in direct foreign key), and
            # there is a matching row in rel_b with col=2, then an INNER join
            # to rel_a would remove a valid match from the query. So, we need
            # to promote any existing INNER to LOUTER (it is possible this
            # promotion in turn will be demoted later on).
            if self.effective_connector == 'OR' and votes < self.num_children:
                to_promote.add(table)
            # If connector is AND and there is a filter that can match only
            # when there is a joinable row, then use INNER. For example, in
            # rel_a__col=1 & rel_b__col=2, if either of the rels produce NULL
            # as join output, then the col=1 or col=2 can't match (as
            # NULL=anything is always false).
            # For the OR case, if all children voted for a join to be inner,
            # then we can use INNER for the join. For example:
            #     (rel_a__col__icontains=Alex | rel_a__col__icontains=Russell)
            # then if rel_a doesn't produce any rows, the whole condition
            # can't match. Hence we can safely use INNER join.
            if self.effective_connector == 'AND' or (
                    self.effective_connector == 'OR' and votes == self.num_children):
                to_demote.add(table)
            # Finally, what happens in cases where we have:
            #    (rel_a__col=1|rel_b__col=2) & rel_a__col__gte=0
            # Now, we first generate the OR clause, and promote joins for it
            # in the first if branch above. Both rel_a and rel_b are promoted
            # to LOUTER joins. After that we do the AND case. The OR case
            # voted no inner joins but the rel_a__col__gte=0 votes inner join
            # for rel_a. We demote it back to INNER join (in AND case a single
            # vote is enough). The demotion is OK, if rel_a doesn't produce
            # rows, then the rel_a__col__gte=0 clause can't be true, and thus
            # the whole clause must be false. So, it is safe to use INNER
            # join.
            # Note that in this example we could just as well have the __gte
            # clause and the OR clause swapped. Or we could replace the __gte
            # clause with an OR clause containing rel_a__col=1|rel_a__col=2,
            # and again we could safely demote to INNER.
        query.promote_joins(to_promote)
        query.demote_joins(to_demote)
        return to_demote<|MERGE_RESOLUTION|>--- conflicted
+++ resolved
@@ -1378,7 +1378,7 @@
                 # one step.
                 pos -= 1
                 if pos == -1 or fail_on_missing:
-                    available = opts.get_all_field_names() + list(self.aggregate_select)
+                    available = list(opts.field_names) + list(self.aggregate_select)
                     raise FieldError("Cannot resolve keyword %r into field. "
                                      "Choices are: %s" % (name, ", ".join(available)))
                 break
@@ -1427,14 +1427,6 @@
                 break
         return path, final_field, targets, names[pos + 1:]
 
-<<<<<<< HEAD
-    def raise_field_error(self, opts, name):
-        available = list(opts.field_names) + list(self.aggregate_select)
-        raise FieldError("Cannot resolve keyword %r into field. "
-                         "Choices are: %s" % (name, ", ".join(sorted(available))))
-
-=======
->>>>>>> b2aad7b8
     def setup_joins(self, names, opts, alias, can_reuse=None, allow_many=True):
         """
         Compute the necessary table joins for the passage through the fields
