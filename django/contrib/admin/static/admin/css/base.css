--- conflicted
+++ resolved
@@ -475,12 +475,8 @@
 .module {
     border: 1px solid #ccc;
     margin-bottom: 5px;
-<<<<<<< HEAD
-    background: white;
+    background: #fff;
     border-radius: 3px;
-=======
-    background: #fff;
->>>>>>> cec11a33
 }
 
 .module p, .module ul, .module h3, .module h4, .module dl, .module pre {
@@ -506,14 +502,9 @@
     font-size: 11px;
     text-align: left;
     font-weight: bold;
-<<<<<<< HEAD
     background: #bcd2e9;
     background: linear-gradient(to bottom,  #bcd2e9 0%, #97b5d4 100%);
-    color: white;
-=======
-    background: #7CA0C7 url(../img/default-bg.gif) top left repeat-x;
     color: #fff;
->>>>>>> cec11a33
 }
 
 .module table {
