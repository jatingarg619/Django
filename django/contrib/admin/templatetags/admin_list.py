from __future__ import unicode_literals

import datetime

from django.contrib.admin.templatetags.admin_urls import add_preserved_filters
from django.contrib.admin.utils import (lookup_field, display_for_field,
    display_for_value, label_for_field)
from django.contrib.admin.views.main import (ALL_VAR, EMPTY_CHANGELIST_VALUE,
    ORDER_VAR, PAGE_VAR, SEARCH_VAR)
from django.contrib.admin.templatetags.admin_static import static
from django.core.exceptions import ObjectDoesNotExist
from django.core.urlresolvers import NoReverseMatch
from django.db import models
from django.utils import formats
from django.utils.html import escapejs, format_html
from django.utils.safestring import mark_safe
from django.utils.text import capfirst
from django.utils.translation import ugettext as _
from django.utils.encoding import force_text
from django.template import Library
from django.template.loader import get_template
from django.template.context import Context

register = Library()

DOT = '.'

@register.simple_tag
def paginator_number(cl,i):
    """
    Generates an individual page index link in a paginated list.
    """
    if i == DOT:
        return '... '
    elif i == cl.page_num:
        return format_html(u'<span class="this-page">{0}</span> ', i+1)
    else:
        return format_html(u'<a href="{0}"{1}>{2}</a> ',
                           cl.get_query_string({PAGE_VAR: i}),
                           mark_safe(' class="end"' if i == cl.paginator.num_pages-1 else ''),
                           i+1)

@register.inclusion_tag('admin/pagination.html')
def pagination(cl):
    """
    Generates the series of links to the pages in a paginated list.
    """
    paginator, page_num = cl.paginator, cl.page_num

    pagination_required = (not cl.show_all or not cl.can_show_all) and cl.multi_page
    if not pagination_required:
        page_range = []
    else:
        ON_EACH_SIDE = 3
        ON_ENDS = 2

        # If there are 10 or fewer pages, display links to every page.
        # Otherwise, do some fancy
        if paginator.num_pages <= 10:
            page_range = range(paginator.num_pages)
        else:
            # Insert "smart" pagination links, so that there are always ON_ENDS
            # links at either end of the list of pages, and there are always
            # ON_EACH_SIDE links at either end of the "current page" link.
            page_range = []
            if page_num > (ON_EACH_SIDE + ON_ENDS):
                page_range.extend(range(0, ON_ENDS))
                page_range.append(DOT)
                page_range.extend(range(page_num - ON_EACH_SIDE, page_num + 1))
            else:
                page_range.extend(range(0, page_num + 1))
            if page_num < (paginator.num_pages - ON_EACH_SIDE - ON_ENDS - 1):
                page_range.extend(range(page_num + 1, page_num + ON_EACH_SIDE + 1))
                page_range.append(DOT)
                page_range.extend(range(paginator.num_pages - ON_ENDS, paginator.num_pages))
            else:
                page_range.extend(range(page_num + 1, paginator.num_pages))

    need_show_all_link = cl.can_show_all and not cl.show_all and cl.multi_page
    return {
        'cl': cl,
        'pagination_required': pagination_required,
        'show_all_url': need_show_all_link and cl.get_query_string({ALL_VAR: ''}),
        'page_range': page_range,
        'ALL_VAR': ALL_VAR,
        '1': 1,
    }

def result_headers(cl):
    """
    Generates the list column headers.
    """
    ordering_field_columns = cl.get_ordering_field_columns()
    for i, field_name in enumerate(cl.list_display):
        text, attr = label_for_field(field_name, cl.model,
            model_admin = cl.model_admin,
            return_attr = True
        )
        if attr:
            # Potentially not sortable

            # if the field is the action checkbox: no sorting and special class
            if field_name == 'action_checkbox':
                yield {
                    "text": text,
                    "class_attrib": mark_safe(' class="action-checkbox-column"'),
                    "sortable": False,
                }
                continue

            admin_order_field = getattr(attr, "admin_order_field", None)
            if not admin_order_field:
                # Not sortable
                yield {
                    "text": text,
                    "class_attrib": format_html(u' class="column-{0}"', field_name),
                    "sortable": False,
                }
                continue

        # OK, it is sortable if we got this far
        th_classes = ['sortable', 'column-{0}'.format(field_name)]
        order_type = ''
        new_order_type = 'asc'
        sort_priority = 0
        sorted = False
        # Is it currently being sorted on?
        if i in ordering_field_columns:
            sorted = True
            order_type = ordering_field_columns.get(i).lower()
            sort_priority = list(ordering_field_columns).index(i) + 1
            th_classes.append('sorted %sending' % order_type)
            new_order_type = {'asc': 'desc', 'desc': 'asc'}[order_type]

        # build new ordering param
        o_list_primary = [] # URL for making this field the primary sort
        o_list_remove = [] # URL for removing this field from sort
        o_list_toggle = [] # URL for toggling order type for this field
        make_qs_param = lambda t, n: ('-' if t == 'desc' else '') + str(n)

        for j, ot in ordering_field_columns.items():
            if j == i: # Same column
                param = make_qs_param(new_order_type, j)
                # We want clicking on this header to bring the ordering to the
                # front
                o_list_primary.insert(0, param)
                o_list_toggle.append(param)
                # o_list_remove - omit
            else:
                param = make_qs_param(ot, j)
                o_list_primary.append(param)
                o_list_toggle.append(param)
                o_list_remove.append(param)

        if i not in ordering_field_columns:
            o_list_primary.insert(0, make_qs_param(new_order_type, i))

        yield {
            "text": text,
            "sortable": True,
            "sorted": sorted,
            "ascending": order_type == "asc",
            "sort_priority": sort_priority,
            "url_primary": cl.get_query_string({ORDER_VAR: '.'.join(o_list_primary)}),
            "url_remove": cl.get_query_string({ORDER_VAR: '.'.join(o_list_remove)}),
            "url_toggle": cl.get_query_string({ORDER_VAR: '.'.join(o_list_toggle)}),
<<<<<<< HEAD
            "class_attrib": format_html(u' class="{0}"', ' '.join(th_classes))
                            if th_classes else '',
=======
            "class_attrib": format_html(' class="{0}"', ' '.join(th_classes)) if th_classes else '',
>>>>>>> 9704c49d
        }

def _boolean_icon(field_val):
    icon_url = static('admin/img/icon-%s.gif' %
                      {True: 'yes', False: 'no', None: 'unknown'}[field_val])
    return format_html(u'<img src="{0}" alt="{1}" />', icon_url, field_val)

def items_for_result(cl, result, form):
    """
    Generates the actual list of data.
    """

    def link_in_col(is_first, field_name, cl):
        if cl.list_display_links is None:
            return False
        if is_first and not cl.list_display_links:
            return True
        return field_name in cl.list_display_links

    first = True
    pk = cl.lookup_opts.pk.attname
    for field_name in cl.list_display:
        row_classes = ['field-%s' % field_name]
        try:
            f, attr, value = lookup_field(field_name, result, cl.model_admin)
        except ObjectDoesNotExist:
            result_repr = EMPTY_CHANGELIST_VALUE
        else:
            if f is None:
                if field_name == 'action_checkbox':
                    row_classes = ['action-checkbox']
                allow_tags = getattr(attr, 'allow_tags', False)
                boolean = getattr(attr, 'boolean', False)
                if boolean:
                    allow_tags = True
                result_repr = display_for_value(value, boolean)
                # Strip HTML tags in the resulting text, except if the
                # function has an "allow_tags" attribute set to True.
                if allow_tags:
                    result_repr = mark_safe(result_repr)
                if isinstance(value, (datetime.date, datetime.time)):
                    row_classes.append('nowrap')
            else:
                if isinstance(f.rel, models.ManyToOneRel):
                    field_val = getattr(result, f.name)
                    if field_val is None:
                        result_repr = EMPTY_CHANGELIST_VALUE
                    else:
                        result_repr = field_val
                else:
                    result_repr = display_for_field(value, f)
                if isinstance(f, (models.DateField, models.TimeField, models.ForeignKey)):
                    row_classes.append('nowrap')
        if force_text(result_repr) == '':
            result_repr = mark_safe('&nbsp;')
        row_class = mark_safe(' class="%s"' % ' '.join(row_classes))
        # If list_display_links not defined, add the link tag to the first field
        if link_in_col(first, field_name, cl):
            table_tag = 'th' if first else 'td'
            first = False

            # Display link to the result's change_view if the url exists, else
            # display just the result's representation.
            try:
                url = cl.url_for_result(result)
            except NoReverseMatch:
                link_or_text = result_repr
            else:
                url = add_preserved_filters({'preserved_filters': cl.preserved_filters, 'opts': cl.opts}, url)
                # Convert the pk to something that can be used in Javascript.
                # Problem cases are long ints (23L) and non-ASCII strings.
                if cl.to_field:
                    attr = str(cl.to_field)
                else:
                    attr = pk
                value = result.serializable_value(attr)
                result_id = escapejs(value)
                link_or_text = format_html(
                    u'<a href="{0}"{1}>{2}</a>',
                    url,
<<<<<<< HEAD
                    format_html(u' onclick="opener.dismissRelatedLookupPopup(window, &#39;{0}&#39;); return false;"', result_id)
                        if cl.is_popup else '',
=======
                    format_html(' onclick="opener.dismissRelatedLookupPopup(window, &#39;{0}&#39;); return false;"', result_id) if cl.is_popup else '',
>>>>>>> 9704c49d
                    result_repr)

            yield format_html(u'<{0}{1}>{2}</{3}>',
                              table_tag,
                              row_class,
                              link_or_text,
                              table_tag)
        else:
            # By default the fields come from ModelAdmin.list_editable, but if we pull
            # the fields out of the form instead of list_editable custom admins
            # can provide fields on a per request basis
            if (form and field_name in form.fields and not (
                    field_name == cl.model._meta.pk.name and
                    form[cl.model._meta.pk.name].is_hidden)):
                bf = form[field_name]
                result_repr = mark_safe(force_text(bf.errors) + force_text(bf))
            yield format_html(u'<td{0}>{1}</td>', row_class, result_repr)
    if form and not form[cl.model._meta.pk.name].is_hidden:
        yield format_html(u'<td>{0}</td>', force_text(form[cl.model._meta.pk.name]))

class ResultList(list):
    # Wrapper class used to return items in a list_editable
    # changelist, annotated with the form object for error
    # reporting purposes. Needed to maintain backwards
    # compatibility with existing admin templates.
    def __init__(self, form, *items):
        self.form = form
        super(ResultList, self).__init__(*items)

def results(cl):
    if cl.formset:
        for res, form in zip(cl.result_list, cl.formset.forms):
            yield ResultList(form, items_for_result(cl, res, form))
    else:
        for res in cl.result_list:
            yield ResultList(None, items_for_result(cl, res, None))

def result_hidden_fields(cl):
    if cl.formset:
        for res, form in zip(cl.result_list, cl.formset.forms):
            if form[cl.model._meta.pk.name].is_hidden:
                yield mark_safe(force_text(form[cl.model._meta.pk.name]))

@register.inclusion_tag("admin/change_list_results.html")
def result_list(cl):
    """
    Displays the headers and data list together
    """
    headers = list(result_headers(cl))
    num_sorted_fields = 0
    for h in headers:
        if h['sortable'] and h['sorted']:
            num_sorted_fields += 1
    return {'cl': cl,
            'result_hidden_fields': list(result_hidden_fields(cl)),
            'result_headers': headers,
            'num_sorted_fields': num_sorted_fields,
            'results': list(results(cl))}

@register.inclusion_tag('admin/date_hierarchy.html')
def date_hierarchy(cl):
    """
    Displays the date hierarchy for date drill-down functionality.
    """
    if cl.date_hierarchy:
        field_name = cl.date_hierarchy
        field = cl.opts.get_field_by_name(field_name)[0]
        dates_or_datetimes = 'datetimes' if isinstance(field, models.DateTimeField) else 'dates'
        year_field = '%s__year' % field_name
        month_field = '%s__month' % field_name
        day_field = '%s__day' % field_name
        field_generic = '%s__' % field_name
        year_lookup = cl.params.get(year_field)
        month_lookup = cl.params.get(month_field)
        day_lookup = cl.params.get(day_field)

        link = lambda d: cl.get_query_string(d, [field_generic])

        if not (year_lookup or month_lookup or day_lookup):
            # select appropriate start level
            date_range = cl.queryset.aggregate(first=models.Min(field_name),
                                               last=models.Max(field_name))
            if date_range['first'] and date_range['last']:
                if date_range['first'].year == date_range['last'].year:
                    year_lookup = date_range['first'].year
                    if date_range['first'].month == date_range['last'].month:
                        month_lookup = date_range['first'].month

        if year_lookup and month_lookup and day_lookup:
            day = datetime.date(int(year_lookup), int(month_lookup), int(day_lookup))
            return {
                'show': True,
                'back': {
                    'link': link({year_field: year_lookup, month_field: month_lookup}),
                    'title': capfirst(formats.date_format(day, 'YEAR_MONTH_FORMAT'))
                },
                'choices': [{'title': capfirst(formats.date_format(day, 'MONTH_DAY_FORMAT'))}]
            }
        elif year_lookup and month_lookup:
            days = cl.queryset.filter(**{year_field: year_lookup, month_field: month_lookup})
            days = getattr(days, dates_or_datetimes)(field_name, 'day')
            return {
                'show': True,
                'back': {
                    'link': link({year_field: year_lookup}),
                    'title': str(year_lookup)
                },
                'choices': [{
                    'link': link({year_field: year_lookup, month_field: month_lookup, day_field: day.day}),
                    'title': capfirst(formats.date_format(day, 'MONTH_DAY_FORMAT'))
                } for day in days]
            }
        elif year_lookup:
            months = cl.queryset.filter(**{year_field: year_lookup})
            months = getattr(months, dates_or_datetimes)(field_name, 'month')
            return {
                'show': True,
                'back': {
                    'link': link({}),
                    'title': _('All dates')
                },
                'choices': [{
                    'link': link({year_field: year_lookup, month_field: month.month}),
                    'title': capfirst(formats.date_format(month, 'YEAR_MONTH_FORMAT'))
                } for month in months]
            }
        else:
            years = getattr(cl.queryset, dates_or_datetimes)(field_name, 'year')
            return {
                'show': True,
                'choices': [{
                    'link': link({year_field: str(year.year)}),
                    'title': str(year.year),
                } for year in years]
            }

@register.inclusion_tag('admin/search_form.html')
def search_form(cl):
    """
    Displays a search form for searching the list.
    """
    return {
        'cl': cl,
        'show_result_count': cl.result_count != cl.full_result_count,
        'search_var': SEARCH_VAR
    }

@register.simple_tag
def admin_list_filter(cl, spec):
    tpl = get_template(spec.template)
    return tpl.render(Context({
        'title': spec.title,
        'choices' : list(spec.choices(cl)),
        'spec': spec,
    }))

@register.inclusion_tag('admin/actions.html', takes_context=True)
def admin_actions(context):
    """
    Track the number of times the action field has been rendered on the page,
    so we know which value to use.
    """
    context['action_index'] = context.get('action_index', -1) + 1
    return context<|MERGE_RESOLUTION|>--- conflicted
+++ resolved
@@ -164,12 +164,7 @@
             "url_primary": cl.get_query_string({ORDER_VAR: '.'.join(o_list_primary)}),
             "url_remove": cl.get_query_string({ORDER_VAR: '.'.join(o_list_remove)}),
             "url_toggle": cl.get_query_string({ORDER_VAR: '.'.join(o_list_toggle)}),
-<<<<<<< HEAD
-            "class_attrib": format_html(u' class="{0}"', ' '.join(th_classes))
-                            if th_classes else '',
-=======
-            "class_attrib": format_html(' class="{0}"', ' '.join(th_classes)) if th_classes else '',
->>>>>>> 9704c49d
+            "class_attrib": format_html(u' class="{0}"', ' '.join(th_classes)) if th_classes else '',
         }
 
 def _boolean_icon(field_val):
@@ -250,12 +245,7 @@
                 link_or_text = format_html(
                     u'<a href="{0}"{1}>{2}</a>',
                     url,
-<<<<<<< HEAD
-                    format_html(u' onclick="opener.dismissRelatedLookupPopup(window, &#39;{0}&#39;); return false;"', result_id)
-                        if cl.is_popup else '',
-=======
-                    format_html(' onclick="opener.dismissRelatedLookupPopup(window, &#39;{0}&#39;); return false;"', result_id) if cl.is_popup else '',
->>>>>>> 9704c49d
+                    format_html(u' onclick="opener.dismissRelatedLookupPopup(window, &#39;{0}&#39;); return false;"', result_id) if cl.is_popup else '',
                     result_repr)
 
             yield format_html(u'<{0}{1}>{2}</{3}>',
