"""
Classes allowing "generic" relations through ContentType and object-id fields.
"""
from __future__ import unicode_literals

from collections import defaultdict
from functools import partial

from django.core.exceptions import ObjectDoesNotExist
from django.db import connection
from django.db import models, router, DEFAULT_DB_ALIAS
from django.db.models.fields.related import ForeignObject, ForeignObjectRel
from django.db.models.related import PathInfo
from django.db.models.sql.where import Constraint
from django.forms import ModelForm, ALL_FIELDS
from django.forms.models import (BaseModelFormSet, modelformset_factory,
    modelform_defines_fields)
from django.contrib.admin.options import InlineModelAdmin, flatten_fieldsets
from django.contrib.contenttypes.models import ContentType
from django.utils import six
from django.utils.deprecation import RenameMethodsBase
from django.utils.encoding import smart_text


class RenameGenericForeignKeyMethods(RenameMethodsBase):
    renamed_methods = (
        ('get_prefetch_query_set', 'get_prefetch_queryset', DeprecationWarning),
    )


class GenericForeignKey(six.with_metaclass(RenameGenericForeignKeyMethods,
                                           models.VirtualField)):
    """
    Provides a generic relation to any object through content-type/object-id
    fields.
    """

    def __init__(self, ct_field="content_type", fk_field="object_id",
                 for_concrete_model=True, **kwargs):
        self.ct_field = ct_field
        self.fk_field = fk_field
        self.for_concrete_model = for_concrete_model
        super(GenericForeignKey, self).__init__(**kwargs)

    def contribute_to_class(self, cls, name):
        super(GenericForeignKey, self).contribute_to_class(cls, name)
        self.cache_attr = "_%s_cache" % name
<<<<<<< HEAD
=======
        cls._meta.add_virtual_field(self)

        # Only run pre-initialization field assignment on non-abstract models
        if not cls._meta.abstract:
            signals.pre_init.connect(self.instance_pre_init, sender=cls)

        setattr(cls, name, self)

    def instance_pre_init(self, signal, sender, args, kwargs, **_kwargs):
        """
        Handles initializing an object with the generic FK instead of
        content-type/object-id fields.
        """
        if self.name in kwargs:
            value = kwargs.pop(self.name)
            kwargs[self.ct_field] = self.get_content_type(obj=value)
            kwargs[self.fk_field] = value._get_pk_val()
>>>>>>> ddb53856

    def get_content_type(self, obj=None, id=None, using=None):
        if obj is not None:
            return ContentType.objects.db_manager(obj._state.db).get_for_model(
                obj, for_concrete_model=self.for_concrete_model)
        elif id is not None:
            return ContentType.objects.db_manager(using).get_for_id(id)
        else:
            # This should never happen. I love comments like this, don't you?
            raise Exception("Impossible arguments to GFK.get_content_type!")

    def get_prefetch_queryset(self, instances):
        # For efficiency, group the instances by content type and then do one
        # query per model
        fk_dict = defaultdict(set)
        # We need one instance for each group in order to get the right db:
        instance_dict = {}
        ct_attname = self.model._meta.get_field(self.ct_field).get_attname()
        for instance in instances:
            # We avoid looking for values if either ct_id or fkey value is None
            ct_id = getattr(instance, ct_attname)
            if ct_id is not None:
                fk_val = getattr(instance, self.fk_field)
                if fk_val is not None:
                    fk_dict[ct_id].add(fk_val)
                    instance_dict[ct_id] = instance

        ret_val = []
        for ct_id, fkeys in fk_dict.items():
            instance = instance_dict[ct_id]
            ct = self.get_content_type(id=ct_id, using=instance._state.db)
            ret_val.extend(ct.get_all_objects_for_this_type(pk__in=fkeys))

        # For doing the join in Python, we have to match both the FK val and the
        # content type, so we use a callable that returns a (fk, class) pair.
        def gfk_key(obj):
            ct_id = getattr(obj, ct_attname)
            if ct_id is None:
                return None
            else:
                model = self.get_content_type(id=ct_id,
                                              using=obj._state.db).model_class()
                return (model._meta.pk.get_prep_value(getattr(obj, self.fk_field)),
                        model)

        return (ret_val,
                lambda obj: (obj._get_pk_val(), obj.__class__),
                gfk_key,
                True,
                self.cache_attr)

    def is_cached(self, instance):
        return hasattr(instance, self.cache_attr)

    def __get__(self, instance, instance_type=None):
        if instance is None:
            return self

        try:
            return getattr(instance, self.cache_attr)
        except AttributeError:
            rel_obj = None

            # Make sure to use ContentType.objects.get_for_id() to ensure that
            # lookups are cached (see ticket #5570). This takes more code than
            # the naive ``getattr(instance, self.ct_field)``, but has better
            # performance when dealing with GFKs in loops and such.
            f = self.model._meta.get_field(self.ct_field)
            ct_id = getattr(instance, f.get_attname(), None)
            if ct_id is not None:
                ct = self.get_content_type(id=ct_id, using=instance._state.db)
                try:
                    rel_obj = ct.get_object_for_this_type(pk=getattr(instance, self.fk_field))
                except ObjectDoesNotExist:
                    pass
            setattr(instance, self.cache_attr, rel_obj)
            return rel_obj

    def __set__(self, instance, value):
        ct = None
        fk = None
        if value is not None:
            ct = self.get_content_type(obj=value)
            fk = value._get_pk_val()

        setattr(instance, self.ct_field, ct)
        setattr(instance, self.fk_field, fk)
        setattr(instance, self.cache_attr, value)

class GenericRelation(ForeignObject):
    """Provides an accessor to generic related objects (e.g. comments)"""
    is_reverse_link = True
    # This doesn't generate an additional reverse link as this is one
    # already.
    generate_reverse_relation = False
    clone_in_subclasses = True

    def __init__(self, to, **kwargs):
        kwargs['verbose_name'] = kwargs.get('verbose_name', None)
        kwargs['rel'] = GenericRel(
            self, to, related_name=kwargs.pop('related_name', None),
            limit_choices_to=kwargs.pop('limit_choices_to', None),)
        # Override content-type/object-id field names on the related class
        self.object_id_field_name = kwargs.pop("object_id_field", "object_id")
        self.content_type_field_name = kwargs.pop("content_type_field", "content_type")

        self.for_concrete_model = kwargs.pop("for_concrete_model", True)

        kwargs['blank'] = True
        kwargs['editable'] = False
        kwargs['serialize'] = False
        # This construct is somewhat of an abuse of ForeignObject. This field
        # represents a relation from pk to object_id field. But, this relation
        # isn't direct, the join is generated reverse along foreign key. So,
        # the from_field is object_id field, to_field is pk because of the
        # reverse join.
        super(GenericRelation, self).__init__(
            to, to_fields=[],
            from_fields=[self.object_id_field_name], **kwargs)

    def resolve_related_fields(self):
        self.to_fields = [self.model._meta.pk.name]
        from_field = self.rel.to._meta.get_field_by_name(self.object_id_field_name)[0]
        basic_from = from_field.resolve_basic_fields()
        basic_to = self.model._meta.pk.resolve_basic_fields()
        return list(zip(basic_from, basic_to))

    def get_reverse_path_info(self):
        opts = self.rel.to._meta
        target = opts.get_field_by_name(self.object_id_field_name)[0]
        return [PathInfo(self.model._meta, opts, (target,), self.rel, True, False)]

    def get_choices_default(self):
        return super(GenericRelation, self).get_choices(include_blank=False)

    def value_to_string(self, obj):
        qs = getattr(obj, self.name).all()
        return smart_text([instance._get_pk_val() for instance in qs])

    def get_joining_columns(self, reverse_join=False):
        if not reverse_join:
            # This error message is meant for the user, and from user
            # perspective this is a reverse join along the GenericRelation.
            raise ValueError('Joining in reverse direction not allowed.')
        return super(GenericRelation, self).get_joining_columns(reverse_join)

    def contribute_to_class(self, cls, name):
        super(GenericRelation, self).contribute_to_class(cls, name)
        # Save a reference to which model this class is on for future use
        self.model = cls
        # Add the descriptor for the relation
        setattr(cls, self.name, ReverseGenericRelatedObjectsDescriptor(self, self.for_concrete_model))

    def contribute_to_related_class(self, cls, related):
        pass

    def contribute_to_field_name_cache(self, cache, model):
        cache[self.name] = (self.related, None if model == self.model else self.model, True, False)

    def set_attributes_from_rel(self):
        pass

    def get_internal_type(self):
        return "ManyToManyField"

    def get_content_type(self):
        """
        Returns the content type associated with this field's model.
        """
        return ContentType.objects.get_for_model(self.model,
                                                 for_concrete_model=self.for_concrete_model)

    def get_extra_restriction(self, where_class, alias, remote_alias):
        field = self.rel.to._meta.get_field_by_name(self.content_type_field_name)[0]
        # Resolve the auxiliary field holding the actual value.
        field = field.auxiliary_field
        contenttype_pk = self.get_content_type().pk
        cond = where_class()
        cond.add((Constraint(remote_alias, field.column, field), 'exact', contenttype_pk), 'AND')
        return cond

    def bulk_related_objects(self, objs, using=DEFAULT_DB_ALIAS):
        """
        Return all objects related to ``objs`` via this ``GenericRelation``.

        """
        return self.rel.to._base_manager.db_manager(using).filter(**{
                "%s__pk" % self.content_type_field_name:
                    ContentType.objects.db_manager(using).get_for_model(
                        self.model, for_concrete_model=self.for_concrete_model).pk,
                "%s__in" % self.object_id_field_name:
                    [obj.pk for obj in objs]
                })


class ReverseGenericRelatedObjectsDescriptor(object):
    """
    This class provides the functionality that makes the related-object
    managers available as attributes on a model class, for fields that have
    multiple "remote" values and have a GenericRelation defined in their model
    (rather than having another model pointed *at* them). In the example
    "article.publications", the publications attribute is a
    ReverseGenericRelatedObjectsDescriptor instance.
    """
    def __init__(self, field, for_concrete_model=True):
        self.field = field
        self.for_concrete_model = for_concrete_model

    def __get__(self, instance, instance_type=None):
        if instance is None:
            return self

        # Dynamically create a class that subclasses the related model's
        # default manager.
        rel_model = self.field.rel.to
        superclass = rel_model._default_manager.__class__
        RelatedManager = create_generic_related_manager(superclass)

        qn = connection.ops.quote_name
        content_type = ContentType.objects.db_manager(instance._state.db).get_for_model(
            instance, for_concrete_model=self.for_concrete_model)

        join_cols = self.field.get_joining_columns(reverse_join=True)[0]
        manager = RelatedManager(
            model = rel_model,
            instance = instance,
            source_col_name = qn(join_cols[0]),
            target_col_name = qn(join_cols[1]),
            content_type = content_type,
            content_type_field_name = self.field.content_type_field_name,
            object_id_field_name = self.field.object_id_field_name,
            prefetch_cache_name = self.field.attname,
        )

        return manager

    def __set__(self, instance, value):
        manager = self.__get__(instance)
        manager.clear()
        for obj in value:
            manager.add(obj)

def create_generic_related_manager(superclass):
    """
    Factory function for a manager that subclasses 'superclass' (which is a
    Manager) and adds behavior for generic related objects.
    """

    class GenericRelatedObjectManager(superclass):
        def __init__(self, model=None, instance=None, symmetrical=None,
                     source_col_name=None, target_col_name=None, content_type=None,
                     content_type_field_name=None, object_id_field_name=None,
                     prefetch_cache_name=None):

            super(GenericRelatedObjectManager, self).__init__()
            self.model = model
            self.content_type = content_type
            self.symmetrical = symmetrical
            self.instance = instance
            self.source_col_name = source_col_name
            self.target_col_name = target_col_name
            self.content_type_field_name = content_type_field_name
            self.object_id_field_name = object_id_field_name
            self.prefetch_cache_name = prefetch_cache_name
            self.pk_val = self.instance._get_pk_val()
            self.core_filters = {
                '%s__pk' % content_type_field_name: content_type.id,
                '%s__exact' % object_id_field_name: instance._get_pk_val(),
            }

        def __call__(self, **kwargs):
            # We use **kwargs rather than a kwarg argument to enforce the
            # `manager='manager_name'` syntax.
            manager = getattr(self.model, kwargs.pop('manager'))
            manager_class = create_generic_related_manager(manager.__class__)
            return manager_class(
                model = self.model,
                instance = self.instance,
                symmetrical = self.symmetrical,
                source_col_name = self.source_col_name,
                target_col_name = self.target_col_name,
                content_type = self.content_type,
                content_type_field_name = self.content_type_field_name,
                object_id_field_name = self.object_id_field_name,
                prefetch_cache_name = self.prefetch_cache_name,
            )
        do_not_call_in_templates = True

        def get_queryset(self):
            try:
                return self.instance._prefetched_objects_cache[self.prefetch_cache_name]
            except (AttributeError, KeyError):
                db = self._db or router.db_for_read(self.model, instance=self.instance)
                return super(GenericRelatedObjectManager, self).get_queryset().using(db).filter(**self.core_filters)

        def get_prefetch_queryset(self, instances):
            db = self._db or router.db_for_read(self.model, instance=instances[0])
            query = {
                '%s__pk' % self.content_type_field_name: self.content_type.id,
                '%s__in' % self.object_id_field_name:
                    set(obj._get_pk_val() for obj in instances)
                }
            qs = super(GenericRelatedObjectManager, self).get_queryset().using(db).filter(**query)
            # We (possibly) need to convert object IDs to the type of the
            # instances' PK in order to match up instances:
            object_id_converter = instances[0]._meta.pk.to_python
            return (qs,
                    lambda relobj: object_id_converter(getattr(relobj, self.object_id_field_name)),
                    lambda obj: obj._get_pk_val(),
                    False,
                    self.prefetch_cache_name)

        def add(self, *objs):
            for obj in objs:
                if not isinstance(obj, self.model):
                    raise TypeError("'%s' instance expected" % self.model._meta.object_name)
                setattr(obj, self.content_type_field_name, self.content_type)
                setattr(obj, self.object_id_field_name, self.pk_val)
                obj.save()
        add.alters_data = True

        def remove(self, *objs):
            db = router.db_for_write(self.model, instance=self.instance)
            self.using(db).filter(pk__in=[o.pk for o in objs]).delete()
        remove.alters_data = True

        def clear(self):
            db = router.db_for_write(self.model, instance=self.instance)
            self.using(db).delete()
        clear.alters_data = True

        def create(self, **kwargs):
            kwargs[self.content_type_field_name] = self.content_type
            kwargs[self.object_id_field_name] = self.pk_val
            db = router.db_for_write(self.model, instance=self.instance)
            return super(GenericRelatedObjectManager, self).using(db).create(**kwargs)
        create.alters_data = True

    return GenericRelatedObjectManager

class GenericRel(ForeignObjectRel):

    def __init__(self, field, to, related_name=None, limit_choices_to=None):
        super(GenericRel, self).__init__(field, to, related_name, limit_choices_to)

class BaseGenericInlineFormSet(BaseModelFormSet):
    """
    A formset for generic inline objects to a parent.
    """

    def __init__(self, data=None, files=None, instance=None, save_as_new=None,
                 prefix=None, queryset=None, **kwargs):
        opts = self.model._meta
        self.instance = instance
        self.rel_name = '-'.join((
            opts.app_label, opts.model_name,
            self.ct_field.name, self.ct_fk_field.name,
        ))
        if self.instance is None or self.instance.pk is None:
            qs = self.model._default_manager.none()
        else:
            if queryset is None:
                queryset = self.model._default_manager
            qs = queryset.filter(**{
                self.ct_field.name: ContentType.objects.get_for_model(
                    self.instance, for_concrete_model=self.for_concrete_model),
                self.ct_fk_field.name: self.instance.pk,
            })
        super(BaseGenericInlineFormSet, self).__init__(
            queryset=qs, data=data, files=files,
            prefix=prefix,
            **kwargs
        )

    @classmethod
    def get_default_prefix(cls):
        opts = cls.model._meta
        return '-'.join((opts.app_label, opts.model_name,
                        cls.ct_field.name, cls.ct_fk_field.name,
        ))

    def save_new(self, form, commit=True):
        setattr(form.instance, self.ct_field.get_attname(),
            ContentType.objects.get_for_model(self.instance).pk)
        setattr(form.instance, self.ct_fk_field.get_attname(),
            self.instance.pk)
        return form.save(commit=commit)


def generic_inlineformset_factory(model, form=ModelForm,
                                  formset=BaseGenericInlineFormSet,
                                  ct_field="content_type", fk_field="object_id",
                                  fields=None, exclude=None,
                                  extra=3, can_order=False, can_delete=True,
                                  max_num=None,
                                  formfield_callback=None, validate_max=False,
                                  for_concrete_model=True):
    """
    Returns a ``GenericInlineFormSet`` for the given kwargs.

    You must provide ``ct_field`` and ``fk_field`` if they are different from
    the defaults ``content_type`` and ``object_id`` respectively.
    """
    opts = model._meta
    # if there is no field called `ct_field` let the exception propagate
    ct_field = opts.get_field(ct_field)
    if not isinstance(ct_field, models.ForeignKey) or ct_field.rel.to != ContentType:
        raise Exception("fk_name '%s' is not a ForeignKey to ContentType" % ct_field)
    fk_field = opts.get_field(fk_field) # let the exception propagate
    if exclude is not None:
        exclude = list(exclude)
        exclude.extend([ct_field.name, fk_field.name])
    else:
        exclude = [ct_field.name, fk_field.name]
    FormSet = modelformset_factory(model, form=form,
                                   formfield_callback=formfield_callback,
                                   formset=formset,
                                   extra=extra, can_delete=can_delete, can_order=can_order,
                                   fields=fields, exclude=exclude, max_num=max_num,
                                   validate_max=validate_max)
    FormSet.ct_field = ct_field
    FormSet.ct_fk_field = fk_field
    FormSet.for_concrete_model = for_concrete_model
    return FormSet

class GenericInlineModelAdmin(InlineModelAdmin):
    ct_field = "content_type"
    ct_fk_field = "object_id"
    formset = BaseGenericInlineFormSet

    def get_formset(self, request, obj=None, **kwargs):
        if 'fields' in kwargs:
            fields = kwargs.pop('fields')
        else:
            fields = flatten_fieldsets(self.get_fieldsets(request, obj))
        if self.exclude is None:
            exclude = []
        else:
            exclude = list(self.exclude)
        exclude.extend(self.get_readonly_fields(request, obj))
        if self.exclude is None and hasattr(self.form, '_meta') and self.form._meta.exclude:
            # Take the custom ModelForm's Meta.exclude into account only if the
            # GenericInlineModelAdmin doesn't define its own.
            exclude.extend(self.form._meta.exclude)
        exclude = exclude or None
        can_delete = self.can_delete and self.has_delete_permission(request, obj)
        defaults = {
            "ct_field": self.ct_field,
            "fk_field": self.ct_fk_field,
            "form": self.form,
            "formfield_callback": partial(self.formfield_for_dbfield, request=request),
            "formset": self.formset,
            "extra": self.extra,
            "can_delete": can_delete,
            "can_order": False,
            "fields": fields,
            "max_num": self.max_num,
            "exclude": exclude
        }
        defaults.update(kwargs)

        if defaults['fields'] is None and not modelform_defines_fields(defaults['form']):
            defaults['fields'] = ALL_FIELDS

        return generic_inlineformset_factory(self.model, **defaults)

class GenericStackedInline(GenericInlineModelAdmin):
    template = 'admin/edit_inline/stacked.html'

class GenericTabularInline(GenericInlineModelAdmin):
    template = 'admin/edit_inline/tabular.html'<|MERGE_RESOLUTION|>--- conflicted
+++ resolved
@@ -45,26 +45,6 @@
     def contribute_to_class(self, cls, name):
         super(GenericForeignKey, self).contribute_to_class(cls, name)
         self.cache_attr = "_%s_cache" % name
-<<<<<<< HEAD
-=======
-        cls._meta.add_virtual_field(self)
-
-        # Only run pre-initialization field assignment on non-abstract models
-        if not cls._meta.abstract:
-            signals.pre_init.connect(self.instance_pre_init, sender=cls)
-
-        setattr(cls, name, self)
-
-    def instance_pre_init(self, signal, sender, args, kwargs, **_kwargs):
-        """
-        Handles initializing an object with the generic FK instead of
-        content-type/object-id fields.
-        """
-        if self.name in kwargs:
-            value = kwargs.pop(self.name)
-            kwargs[self.ct_field] = self.get_content_type(obj=value)
-            kwargs[self.fk_field] = value._get_pk_val()
->>>>>>> ddb53856
 
     def get_content_type(self, obj=None, id=None, using=None):
         if obj is not None:
